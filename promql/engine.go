// Copyright 2013 The Prometheus Authors
// Licensed under the Apache License, Version 2.0 (the "License");
// you may not use this file except in compliance with the License.
// You may obtain a copy of the License at
//
// http://www.apache.org/licenses/LICENSE-2.0
//
// Unless required by applicable law or agreed to in writing, software
// distributed under the License is distributed on an "AS IS" BASIS,
// WITHOUT WARRANTIES OR CONDITIONS OF ANY KIND, either express or implied.
// See the License for the specific language governing permissions and
// limitations under the License.

package promql

import (
	"bytes"
	"container/heap"
	"context"
	"errors"
	"fmt"
	"math"
	"reflect"
	"runtime"
	"slices"
	"sort"
	"strconv"
	"strings"
	"sync"
	"time"

	"github.com/go-kit/log"
	"github.com/go-kit/log/level"
	"github.com/prometheus/client_golang/prometheus"
	"github.com/prometheus/common/model"
	"go.opentelemetry.io/otel"
	"go.opentelemetry.io/otel/attribute"
	"go.opentelemetry.io/otel/trace"

	"github.com/prometheus/prometheus/model/histogram"
	"github.com/prometheus/prometheus/model/labels"
	"github.com/prometheus/prometheus/model/timestamp"
	"github.com/prometheus/prometheus/model/value"
	"github.com/prometheus/prometheus/promql/parser"
	"github.com/prometheus/prometheus/storage"
	"github.com/prometheus/prometheus/tsdb/chunkenc"
	"github.com/prometheus/prometheus/util/annotations"
	"github.com/prometheus/prometheus/util/stats"
	"github.com/prometheus/prometheus/util/zeropool"
)

const (
	namespace            = "prometheus"
	subsystem            = "engine"
	queryTag             = "query"
	env                  = "query execution"
	defaultLookbackDelta = 5 * time.Minute

	// The largest SampleValue that can be converted to an int64 without overflow.
	maxInt64 = 9223372036854774784
	// The smallest SampleValue that can be converted to an int64 without underflow.
	minInt64 = -9223372036854775808

	// Max initial size for the pooled points slices.
	// The getHPointSlice and getFPointSlice functions are called with an estimated size which often can be
	// over-estimated.
	maxPointsSliceSize = 5000

	// The default buffer size for points used by the matrix selector.
	matrixSelectorSliceSize = 16
)

type engineMetrics struct {
	currentQueries       prometheus.Gauge
	maxConcurrentQueries prometheus.Gauge
	queryLogEnabled      prometheus.Gauge
	queryLogFailures     prometheus.Counter
	queryQueueTime       prometheus.Observer
	queryPrepareTime     prometheus.Observer
	queryInnerEval       prometheus.Observer
	queryResultSort      prometheus.Observer
	querySamples         prometheus.Counter
}

// convertibleToInt64 returns true if v does not over-/underflow an int64.
func convertibleToInt64(v float64) bool {
	return v <= maxInt64 && v >= minInt64
}

type (
	// ErrQueryTimeout is returned if a query timed out during processing.
	ErrQueryTimeout string
	// ErrQueryCanceled is returned if a query was canceled during processing.
	ErrQueryCanceled string
	// ErrTooManySamples is returned if a query would load more than the maximum allowed samples into memory.
	ErrTooManySamples string
	// ErrStorage is returned if an error was encountered in the storage layer
	// during query handling.
	ErrStorage struct{ Err error }
)

func (e ErrQueryTimeout) Error() string {
	return fmt.Sprintf("query timed out in %s", string(e))
}

func (e ErrQueryCanceled) Error() string {
	return fmt.Sprintf("query was canceled in %s", string(e))
}

func (e ErrTooManySamples) Error() string {
	return fmt.Sprintf("query processing would load too many samples into memory in %s", string(e))
}

func (e ErrStorage) Error() string {
	return e.Err.Error()
}

// QueryEngine defines the interface for the *promql.Engine, so it can be replaced, wrapped or mocked.
type QueryEngine interface {
	NewInstantQuery(ctx context.Context, q storage.Queryable, opts QueryOpts, qs string, ts time.Time) (Query, error)
	NewRangeQuery(ctx context.Context, q storage.Queryable, opts QueryOpts, qs string, start, end time.Time, interval time.Duration) (Query, error)
}

// QueryLogger is an interface that can be used to log all the queries logged
// by the engine.
type QueryLogger interface {
	Log(...interface{}) error
	Close() error
}

// A Query is derived from an a raw query string and can be run against an engine
// it is associated with.
type Query interface {
	// Exec processes the query. Can only be called once.
	Exec(ctx context.Context) *Result
	// Close recovers memory used by the query result.
	Close()
	// Statement returns the parsed statement of the query.
	Statement() parser.Statement
	// Stats returns statistics about the lifetime of the query.
	Stats() *stats.Statistics
	// Cancel signals that a running query execution should be aborted.
	Cancel()
	// String returns the original query string.
	String() string
}

type PrometheusQueryOpts struct {
	// Enables recording per-step statistics if the engine has it enabled as well. Disabled by default.
	enablePerStepStats bool
	// Lookback delta duration for this query.
	lookbackDelta time.Duration
}

var _ QueryOpts = &PrometheusQueryOpts{}

func NewPrometheusQueryOpts(enablePerStepStats bool, lookbackDelta time.Duration) QueryOpts {
	return &PrometheusQueryOpts{
		enablePerStepStats: enablePerStepStats,
		lookbackDelta:      lookbackDelta,
	}
}

func (p *PrometheusQueryOpts) EnablePerStepStats() bool {
	return p.enablePerStepStats
}

func (p *PrometheusQueryOpts) LookbackDelta() time.Duration {
	return p.lookbackDelta
}

type QueryOpts interface {
	// Enables recording per-step statistics if the engine has it enabled as well. Disabled by default.
	EnablePerStepStats() bool
	// Lookback delta duration for this query.
	LookbackDelta() time.Duration
}

// query implements the Query interface.
type query struct {
	// Underlying data provider.
	queryable storage.Queryable
	// The original query string.
	q string
	// Statement of the parsed query.
	stmt parser.Statement
	// Timer stats for the query execution.
	stats *stats.QueryTimers
	// Sample stats for the query execution.
	sampleStats *stats.QuerySamples
	// Result matrix for reuse.
	matrix Matrix
	// Cancellation function for the query.
	cancel func()

	// The engine against which the query is executed.
	ng *Engine
}

type QueryOrigin struct{}

// Statement implements the Query interface.
// Calling this after Exec may result in panic,
// see https://github.com/prometheus/prometheus/issues/8949.
func (q *query) Statement() parser.Statement {
	return q.stmt
}

// String implements the Query interface.
func (q *query) String() string {
	return q.q
}

// Stats implements the Query interface.
func (q *query) Stats() *stats.Statistics {
	return &stats.Statistics{
		Timers:  q.stats,
		Samples: q.sampleStats,
	}
}

// Cancel implements the Query interface.
func (q *query) Cancel() {
	if q.cancel != nil {
		q.cancel()
	}
}

// Close implements the Query interface.
func (q *query) Close() {
	for _, s := range q.matrix {
		putFPointSlice(s.Floats)
		putHPointSlice(s.Histograms)
	}
}

// Exec implements the Query interface.
func (q *query) Exec(ctx context.Context) *Result {
	if span := trace.SpanFromContext(ctx); span != nil {
		span.SetAttributes(attribute.String(queryTag, q.stmt.String()))
	}

	// Exec query.
	res, warnings, err := q.ng.exec(ctx, q)
	return &Result{Err: err, Value: res, Warnings: warnings}
}

// contextDone returns an error if the context was canceled or timed out.
func contextDone(ctx context.Context, env string) error {
	if err := ctx.Err(); err != nil {
		return contextErr(err, env)
	}
	return nil
}

func contextErr(err error, env string) error {
	switch {
	case errors.Is(err, context.Canceled):
		return ErrQueryCanceled(env)
	case errors.Is(err, context.DeadlineExceeded):
		return ErrQueryTimeout(env)
	default:
		return err
	}
}

// QueryTracker provides access to two features:
//
// 1) Tracking of active query. If PromQL engine crashes while executing any query, such query should be present
// in the tracker on restart, hence logged. After the logging on restart, the tracker gets emptied.
//
// 2) Enforcement of the maximum number of concurrent queries.
type QueryTracker interface {
	// GetMaxConcurrent returns maximum number of concurrent queries that are allowed by this tracker.
	GetMaxConcurrent() int

	// Insert inserts query into query tracker. This call must block if maximum number of queries is already running.
	// If Insert doesn't return error then returned integer value should be used in subsequent Delete call.
	// Insert should return error if context is finished before query can proceed, and integer value returned in this case should be ignored by caller.
	Insert(ctx context.Context, query string) (int, error)

	// Delete removes query from activity tracker. InsertIndex is value returned by Insert call.
	Delete(insertIndex int)
}

// EngineOpts contains configuration options used when creating a new Engine.
type EngineOpts struct {
	Logger             log.Logger
	Reg                prometheus.Registerer
	MaxSamples         int
	Timeout            time.Duration
	ActiveQueryTracker QueryTracker
	// LookbackDelta determines the time since the last sample after which a time
	// series is considered stale.
	LookbackDelta time.Duration

	// NoStepSubqueryIntervalFn is the default evaluation interval of
	// a subquery in milliseconds if no step in range vector was specified `[30m:<step>]`.
	NoStepSubqueryIntervalFn func(rangeMillis int64) int64

	// EnableAtModifier if true enables @ modifier. Disabled otherwise. This
	// is supposed to be enabled for regular PromQL (as of Prometheus v2.33)
	// but the option to disable it is still provided here for those using
	// the Engine outside of Prometheus.
	EnableAtModifier bool

	// EnableNegativeOffset if true enables negative (-) offset
	// values. Disabled otherwise. This is supposed to be enabled for
	// regular PromQL (as of Prometheus v2.33) but the option to disable it
	// is still provided here for those using the Engine outside of
	// Prometheus.
	EnableNegativeOffset bool

	// EnablePerStepStats if true allows for per-step stats to be computed on request. Disabled otherwise.
	EnablePerStepStats bool
}

// Engine handles the lifetime of queries from beginning to end.
// It is connected to a querier.
type Engine struct {
	logger                   log.Logger
	metrics                  *engineMetrics
	timeout                  time.Duration
	maxSamplesPerQuery       int
	activeQueryTracker       QueryTracker
	queryLogger              QueryLogger
	queryLoggerLock          sync.RWMutex
	lookbackDelta            time.Duration
	noStepSubqueryIntervalFn func(rangeMillis int64) int64
	enableAtModifier         bool
	enableNegativeOffset     bool
	enablePerStepStats       bool
}

// NewEngine returns a new engine.
func NewEngine(opts EngineOpts) *Engine {
	if opts.Logger == nil {
		opts.Logger = log.NewNopLogger()
	}

	queryResultSummary := prometheus.NewSummaryVec(prometheus.SummaryOpts{
		Namespace:  namespace,
		Subsystem:  subsystem,
		Name:       "query_duration_seconds",
		Help:       "Query timings",
		Objectives: map[float64]float64{0.5: 0.05, 0.9: 0.01, 0.99: 0.001},
	},
		[]string{"slice"},
	)

	metrics := &engineMetrics{
		currentQueries: prometheus.NewGauge(prometheus.GaugeOpts{
			Namespace: namespace,
			Subsystem: subsystem,
			Name:      "queries",
			Help:      "The current number of queries being executed or waiting.",
		}),
		queryLogEnabled: prometheus.NewGauge(prometheus.GaugeOpts{
			Namespace: namespace,
			Subsystem: subsystem,
			Name:      "query_log_enabled",
			Help:      "State of the query log.",
		}),
		queryLogFailures: prometheus.NewCounter(prometheus.CounterOpts{
			Namespace: namespace,
			Subsystem: subsystem,
			Name:      "query_log_failures_total",
			Help:      "The number of query log failures.",
		}),
		maxConcurrentQueries: prometheus.NewGauge(prometheus.GaugeOpts{
			Namespace: namespace,
			Subsystem: subsystem,
			Name:      "queries_concurrent_max",
			Help:      "The max number of concurrent queries.",
		}),
		querySamples: prometheus.NewCounter(prometheus.CounterOpts{
			Namespace: namespace,
			Subsystem: subsystem,
			Name:      "query_samples_total",
			Help:      "The total number of samples loaded by all queries.",
		}),
		queryQueueTime:   queryResultSummary.WithLabelValues("queue_time"),
		queryPrepareTime: queryResultSummary.WithLabelValues("prepare_time"),
		queryInnerEval:   queryResultSummary.WithLabelValues("inner_eval"),
		queryResultSort:  queryResultSummary.WithLabelValues("result_sort"),
	}

	if t := opts.ActiveQueryTracker; t != nil {
		metrics.maxConcurrentQueries.Set(float64(t.GetMaxConcurrent()))
	} else {
		metrics.maxConcurrentQueries.Set(-1)
	}

	if opts.LookbackDelta == 0 {
		opts.LookbackDelta = defaultLookbackDelta
		if l := opts.Logger; l != nil {
			level.Debug(l).Log("msg", "Lookback delta is zero, setting to default value", "value", defaultLookbackDelta)
		}
	}

	if opts.Reg != nil {
		opts.Reg.MustRegister(
			metrics.currentQueries,
			metrics.maxConcurrentQueries,
			metrics.queryLogEnabled,
			metrics.queryLogFailures,
			metrics.querySamples,
			queryResultSummary,
		)
	}

	return &Engine{
		timeout:                  opts.Timeout,
		logger:                   opts.Logger,
		metrics:                  metrics,
		maxSamplesPerQuery:       opts.MaxSamples,
		activeQueryTracker:       opts.ActiveQueryTracker,
		lookbackDelta:            opts.LookbackDelta,
		noStepSubqueryIntervalFn: opts.NoStepSubqueryIntervalFn,
		enableAtModifier:         opts.EnableAtModifier,
		enableNegativeOffset:     opts.EnableNegativeOffset,
		enablePerStepStats:       opts.EnablePerStepStats,
	}
}

// SetQueryLogger sets the query logger.
func (ng *Engine) SetQueryLogger(l QueryLogger) {
	ng.queryLoggerLock.Lock()
	defer ng.queryLoggerLock.Unlock()

	if ng.queryLogger != nil {
		// An error closing the old file descriptor should
		// not make reload fail; only log a warning.
		err := ng.queryLogger.Close()
		if err != nil {
			level.Warn(ng.logger).Log("msg", "Error while closing the previous query log file", "err", err)
		}
	}

	ng.queryLogger = l

	if l != nil {
		ng.metrics.queryLogEnabled.Set(1)
	} else {
		ng.metrics.queryLogEnabled.Set(0)
	}
}

// NewInstantQuery returns an evaluation query for the given expression at the given time.
func (ng *Engine) NewInstantQuery(ctx context.Context, q storage.Queryable, opts QueryOpts, qs string, ts time.Time) (Query, error) {
	pExpr, qry := ng.newQuery(q, qs, opts, ts, ts, 0)
	finishQueue, err := ng.queueActive(ctx, qry)
	if err != nil {
		return nil, err
	}
	defer finishQueue()
	expr, err := parser.ParseExpr(qs)
	if err != nil {
		return nil, err
	}
	if err := ng.validateOpts(expr); err != nil {
		return nil, err
	}
	*pExpr = PreprocessExpr(expr, ts, ts)

	return qry, nil
}

// NewRangeQuery returns an evaluation query for the given time range and with
// the resolution set by the interval.
func (ng *Engine) NewRangeQuery(ctx context.Context, q storage.Queryable, opts QueryOpts, qs string, start, end time.Time, interval time.Duration) (Query, error) {
	pExpr, qry := ng.newQuery(q, qs, opts, start, end, interval)
	finishQueue, err := ng.queueActive(ctx, qry)
	if err != nil {
		return nil, err
	}
	defer finishQueue()
	expr, err := parser.ParseExpr(qs)
	if err != nil {
		return nil, err
	}
	if err := ng.validateOpts(expr); err != nil {
		return nil, err
	}
	if expr.Type() != parser.ValueTypeVector && expr.Type() != parser.ValueTypeScalar {
		return nil, fmt.Errorf("invalid expression type %q for range query, must be Scalar or instant Vector", parser.DocumentedType(expr.Type()))
	}
	*pExpr = PreprocessExpr(expr, start, end)

	return qry, nil
}

func (ng *Engine) newQuery(q storage.Queryable, qs string, opts QueryOpts, start, end time.Time, interval time.Duration) (*parser.Expr, *query) {
	if opts == nil {
		opts = NewPrometheusQueryOpts(false, 0)
	}

	lookbackDelta := opts.LookbackDelta()
	if lookbackDelta <= 0 {
		lookbackDelta = ng.lookbackDelta
	}

	es := &parser.EvalStmt{
		Start:         start,
		End:           end,
		Interval:      interval,
		LookbackDelta: lookbackDelta,
	}
	qry := &query{
		q:           qs,
		stmt:        es,
		ng:          ng,
		stats:       stats.NewQueryTimers(),
		sampleStats: stats.NewQuerySamples(ng.enablePerStepStats && opts.EnablePerStepStats()),
		queryable:   q,
	}
	return &es.Expr, qry
}

var (
	ErrValidationAtModifierDisabled     = errors.New("@ modifier is disabled")
	ErrValidationNegativeOffsetDisabled = errors.New("negative offset is disabled")
)

func (ng *Engine) validateOpts(expr parser.Expr) error {
	if ng.enableAtModifier && ng.enableNegativeOffset {
		return nil
	}

	var atModifierUsed, negativeOffsetUsed bool

	var validationErr error
	parser.Inspect(expr, func(node parser.Node, path []parser.Node) error {
		switch n := node.(type) {
		case *parser.VectorSelector:
			if n.Timestamp != nil || n.StartOrEnd == parser.START || n.StartOrEnd == parser.END {
				atModifierUsed = true
			}
			if n.OriginalOffset < 0 {
				negativeOffsetUsed = true
			}

		case *parser.MatrixSelector:
			vs := n.VectorSelector.(*parser.VectorSelector)
			if vs.Timestamp != nil || vs.StartOrEnd == parser.START || vs.StartOrEnd == parser.END {
				atModifierUsed = true
			}
			if vs.OriginalOffset < 0 {
				negativeOffsetUsed = true
			}

		case *parser.SubqueryExpr:
			if n.Timestamp != nil || n.StartOrEnd == parser.START || n.StartOrEnd == parser.END {
				atModifierUsed = true
			}
			if n.OriginalOffset < 0 {
				negativeOffsetUsed = true
			}
		}

		if atModifierUsed && !ng.enableAtModifier {
			validationErr = ErrValidationAtModifierDisabled
			return validationErr
		}
		if negativeOffsetUsed && !ng.enableNegativeOffset {
			validationErr = ErrValidationNegativeOffsetDisabled
			return validationErr
		}

		return nil
	})

	return validationErr
}

func (ng *Engine) newTestQuery(f func(context.Context) error) Query {
	qry := &query{
		q:           "test statement",
		stmt:        parser.TestStmt(f),
		ng:          ng,
		stats:       stats.NewQueryTimers(),
		sampleStats: stats.NewQuerySamples(ng.enablePerStepStats),
	}
	return qry
}

// exec executes the query.
//
// At this point per query only one EvalStmt is evaluated. Alert and record
// statements are not handled by the Engine.
func (ng *Engine) exec(ctx context.Context, q *query) (v parser.Value, ws annotations.Annotations, err error) {
	ng.metrics.currentQueries.Inc()
	defer func() {
		ng.metrics.currentQueries.Dec()
		ng.metrics.querySamples.Add(float64(q.sampleStats.TotalSamples))
	}()

	ctx, cancel := context.WithTimeout(ctx, ng.timeout)
	q.cancel = cancel

	defer func() {
		ng.queryLoggerLock.RLock()
		if l := ng.queryLogger; l != nil {
			params := make(map[string]interface{}, 4)
			params["query"] = q.q
			if eq, ok := q.Statement().(*parser.EvalStmt); ok {
				params["start"] = formatDate(eq.Start)
				params["end"] = formatDate(eq.End)
				// The step provided by the user is in seconds.
				params["step"] = int64(eq.Interval / (time.Second / time.Nanosecond))
			}
			f := []interface{}{"params", params}
			if err != nil {
				f = append(f, "error", err)
			}
			f = append(f, "stats", stats.NewQueryStats(q.Stats()))
			if span := trace.SpanFromContext(ctx); span != nil {
				f = append(f, "spanID", span.SpanContext().SpanID())
			}
			if origin := ctx.Value(QueryOrigin{}); origin != nil {
				for k, v := range origin.(map[string]interface{}) {
					f = append(f, k, v)
				}
			}
			if err := l.Log(f...); err != nil {
				ng.metrics.queryLogFailures.Inc()
				level.Error(ng.logger).Log("msg", "can't log query", "err", err)
			}
		}
		ng.queryLoggerLock.RUnlock()
	}()

	execSpanTimer, ctx := q.stats.GetSpanTimer(ctx, stats.ExecTotalTime)
	defer execSpanTimer.Finish()

	finishQueue, err := ng.queueActive(ctx, q)
	if err != nil {
		return nil, nil, err
	}
	defer finishQueue()

	// Cancel when execution is done or an error was raised.
	defer q.cancel()

	evalSpanTimer, ctx := q.stats.GetSpanTimer(ctx, stats.EvalTotalTime)
	defer evalSpanTimer.Finish()

	// The base context might already be canceled on the first iteration (e.g. during shutdown).
	if err := contextDone(ctx, env); err != nil {
		return nil, nil, err
	}

	switch s := q.Statement().(type) {
	case *parser.EvalStmt:
		return ng.execEvalStmt(ctx, q, s)
	case parser.TestStmt:
		return nil, nil, s(ctx)
	}

	panic(fmt.Errorf("promql.Engine.exec: unhandled statement of type %T", q.Statement()))
}

// Log query in active log. The active log guarantees that we don't run over
// MaxConcurrent queries.
func (ng *Engine) queueActive(ctx context.Context, q *query) (func(), error) {
	if ng.activeQueryTracker == nil {
		return func() {}, nil
	}
	queueSpanTimer, _ := q.stats.GetSpanTimer(ctx, stats.ExecQueueTime, ng.metrics.queryQueueTime)
	queryIndex, err := ng.activeQueryTracker.Insert(ctx, q.q)
	queueSpanTimer.Finish()
	return func() { ng.activeQueryTracker.Delete(queryIndex) }, err
}

func timeMilliseconds(t time.Time) int64 {
	return t.UnixNano() / int64(time.Millisecond/time.Nanosecond)
}

func durationMilliseconds(d time.Duration) int64 {
	return int64(d / (time.Millisecond / time.Nanosecond))
}

// execEvalStmt evaluates the expression of an evaluation statement for the given time range.
func (ng *Engine) execEvalStmt(ctx context.Context, query *query, s *parser.EvalStmt) (parser.Value, annotations.Annotations, error) {
	prepareSpanTimer, ctxPrepare := query.stats.GetSpanTimer(ctx, stats.QueryPreparationTime, ng.metrics.queryPrepareTime)
	mint, maxt := FindMinMaxTime(s)
	querier, err := query.queryable.Querier(mint, maxt)
	if err != nil {
		prepareSpanTimer.Finish()
		return nil, nil, err
	}
	defer querier.Close()

	ng.populateSeries(ctxPrepare, querier, s)
	prepareSpanTimer.Finish()

	// Modify the offset of vector and matrix selectors for the @ modifier
	// w.r.t. the start time since only 1 evaluation will be done on them.
	setOffsetForAtModifier(timeMilliseconds(s.Start), s.Expr)
	evalSpanTimer, ctxInnerEval := query.stats.GetSpanTimer(ctx, stats.InnerEvalTime, ng.metrics.queryInnerEval)
	// Instant evaluation. This is executed as a range evaluation with one step.
	if s.Start == s.End && s.Interval == 0 {
		start := timeMilliseconds(s.Start)
		evaluator := &evaluator{
			startTimestamp:           start,
			endTimestamp:             start,
			interval:                 1,
			ctx:                      ctxInnerEval,
			maxSamples:               ng.maxSamplesPerQuery,
			logger:                   ng.logger,
			lookbackDelta:            s.LookbackDelta,
			samplesStats:             query.sampleStats,
			noStepSubqueryIntervalFn: ng.noStepSubqueryIntervalFn,
		}
		query.sampleStats.InitStepTracking(start, start, 1)

		val, warnings, err := evaluator.Eval(s.Expr)

		evalSpanTimer.Finish()

		if err != nil {
			return nil, warnings, err
		}

		var mat Matrix

		switch result := val.(type) {
		case Matrix:
			mat = result
		case String:
			return result, warnings, nil
		default:
			panic(fmt.Errorf("promql.Engine.exec: invalid expression type %q", val.Type()))
		}

		query.matrix = mat
		switch s.Expr.Type() {
		case parser.ValueTypeVector:
			// Convert matrix with one value per series into vector.
			vector := make(Vector, len(mat))
			for i, s := range mat {
				// Point might have a different timestamp, force it to the evaluation
				// timestamp as that is when we ran the evaluation.
				if len(s.Histograms) > 0 {
					vector[i] = Sample{Metric: s.Metric, H: s.Histograms[0].H, T: start}
				} else {
					vector[i] = Sample{Metric: s.Metric, F: s.Floats[0].F, T: start}
				}
			}
			return vector, warnings, nil
		case parser.ValueTypeScalar:
			return Scalar{V: mat[0].Floats[0].F, T: start}, warnings, nil
		case parser.ValueTypeMatrix:
			return mat, warnings, nil
		default:
			panic(fmt.Errorf("promql.Engine.exec: unexpected expression type %q", s.Expr.Type()))
		}
	}

	// Range evaluation.
	evaluator := &evaluator{
		startTimestamp:           timeMilliseconds(s.Start),
		endTimestamp:             timeMilliseconds(s.End),
		interval:                 durationMilliseconds(s.Interval),
		ctx:                      ctxInnerEval,
		maxSamples:               ng.maxSamplesPerQuery,
		logger:                   ng.logger,
		lookbackDelta:            s.LookbackDelta,
		samplesStats:             query.sampleStats,
		noStepSubqueryIntervalFn: ng.noStepSubqueryIntervalFn,
	}
	query.sampleStats.InitStepTracking(evaluator.startTimestamp, evaluator.endTimestamp, evaluator.interval)
	val, warnings, err := evaluator.Eval(s.Expr)

	evalSpanTimer.Finish()

	if err != nil {
		return nil, warnings, err
	}

	mat, ok := val.(Matrix)
	if !ok {
		panic(fmt.Errorf("promql.Engine.exec: invalid expression type %q", val.Type()))
	}
	query.matrix = mat

	if err := contextDone(ctx, "expression evaluation"); err != nil {
		return nil, warnings, err
	}

	// TODO(fabxc): where to ensure metric labels are a copy from the storage internals.
	sortSpanTimer, _ := query.stats.GetSpanTimer(ctx, stats.ResultSortTime, ng.metrics.queryResultSort)
	sort.Sort(mat)
	sortSpanTimer.Finish()

	return mat, warnings, nil
}

// subqueryTimes returns the sum of offsets and ranges of all subqueries in the path.
// If the @ modifier is used, then the offset and range is w.r.t. that timestamp
// (i.e. the sum is reset when we have @ modifier).
// The returned *int64 is the closest timestamp that was seen. nil for no @ modifier.
func subqueryTimes(path []parser.Node) (time.Duration, time.Duration, *int64) {
	var (
		subqOffset, subqRange time.Duration
		ts                    int64 = math.MaxInt64
	)
	for _, node := range path {
		if n, ok := node.(*parser.SubqueryExpr); ok {
			subqOffset += n.OriginalOffset
			subqRange += n.Range
			if n.Timestamp != nil {
				// The @ modifier on subquery invalidates all the offset and
				// range till now. Hence resetting it here.
				subqOffset = n.OriginalOffset
				subqRange = n.Range
				ts = *n.Timestamp
			}
		}
	}
	var tsp *int64
	if ts != math.MaxInt64 {
		tsp = &ts
	}
	return subqOffset, subqRange, tsp
}

// FindMinMaxTime returns the time in milliseconds of the earliest and latest point in time the statement will try to process.
// This takes into account offsets, @ modifiers, and range selectors.
// If the statement does not select series, then FindMinMaxTime returns (0, 0).
func FindMinMaxTime(s *parser.EvalStmt) (int64, int64) {
	var minTimestamp, maxTimestamp int64 = math.MaxInt64, math.MinInt64
	// Whenever a MatrixSelector is evaluated, evalRange is set to the corresponding range.
	// The evaluation of the VectorSelector inside then evaluates the given range and unsets
	// the variable.
	var evalRange time.Duration
	parser.Inspect(s.Expr, func(node parser.Node, path []parser.Node) error {
		switch n := node.(type) {
		case *parser.VectorSelector:
			start, end := getTimeRangesForSelector(s, n, path, evalRange)
			if start < minTimestamp {
				minTimestamp = start
			}
			if end > maxTimestamp {
				maxTimestamp = end
			}
			evalRange = 0
		case *parser.MatrixSelector:
			evalRange = n.Range
		}
		return nil
	})

	if maxTimestamp == math.MinInt64 {
		// This happens when there was no selector. Hence no time range to select.
		minTimestamp = 0
		maxTimestamp = 0
	}

	return minTimestamp, maxTimestamp
}

func getTimeRangesForSelector(s *parser.EvalStmt, n *parser.VectorSelector, path []parser.Node, evalRange time.Duration) (int64, int64) {
	start, end := timestamp.FromTime(s.Start), timestamp.FromTime(s.End)
	subqOffset, subqRange, subqTs := subqueryTimes(path)

	if subqTs != nil {
		// The timestamp on the subquery overrides the eval statement time ranges.
		start = *subqTs
		end = *subqTs
	}

	if n.Timestamp != nil {
		// The timestamp on the selector overrides everything.
		start = *n.Timestamp
		end = *n.Timestamp
	} else {
		offsetMilliseconds := durationMilliseconds(subqOffset)
		start = start - offsetMilliseconds - durationMilliseconds(subqRange)
		end -= offsetMilliseconds
	}

	if evalRange == 0 {
		start -= durationMilliseconds(s.LookbackDelta)
	} else {
		// For all matrix queries we want to ensure that we have (end-start) + range selected
		// this way we have `range` data before the start time
		start -= durationMilliseconds(evalRange)
	}

	offsetMilliseconds := durationMilliseconds(n.OriginalOffset)
	start -= offsetMilliseconds
	end -= offsetMilliseconds

	return start, end
}

func (ng *Engine) getLastSubqueryInterval(path []parser.Node) time.Duration {
	var interval time.Duration
	for _, node := range path {
		if n, ok := node.(*parser.SubqueryExpr); ok {
			interval = n.Step
			if n.Step == 0 {
				interval = time.Duration(ng.noStepSubqueryIntervalFn(durationMilliseconds(n.Range))) * time.Millisecond
			}
		}
	}
	return interval
}

func (ng *Engine) populateSeries(ctx context.Context, querier storage.Querier, s *parser.EvalStmt) {
	// Whenever a MatrixSelector is evaluated, evalRange is set to the corresponding range.
	// The evaluation of the VectorSelector inside then evaluates the given range and unsets
	// the variable.
	var evalRange time.Duration

	parser.Inspect(s.Expr, func(node parser.Node, path []parser.Node) error {
		switch n := node.(type) {
		case *parser.VectorSelector:
			start, end := getTimeRangesForSelector(s, n, path, evalRange)
			interval := ng.getLastSubqueryInterval(path)
			if interval == 0 {
				interval = s.Interval
			}
			hints := &storage.SelectHints{
				Start: start,
				End:   end,
				Step:  durationMilliseconds(interval),
				Range: durationMilliseconds(evalRange),
				Func:  extractFuncFromPath(path),
			}
			evalRange = 0
			hints.By, hints.Grouping = extractGroupsFromPath(path)
			n.UnexpandedSeriesSet = querier.Select(ctx, false, hints, n.LabelMatchers...)

		case *parser.MatrixSelector:
			evalRange = n.Range
		}
		return nil
	})
}

// extractFuncFromPath walks up the path and searches for the first instance of
// a function or aggregation.
func extractFuncFromPath(p []parser.Node) string {
	if len(p) == 0 {
		return ""
	}
	switch n := p[len(p)-1].(type) {
	case *parser.AggregateExpr:
		return n.Op.String()
	case *parser.Call:
		return n.Func.Name
	case *parser.BinaryExpr:
		// If we hit a binary expression we terminate since we only care about functions
		// or aggregations over a single metric.
		return ""
	}
	return extractFuncFromPath(p[:len(p)-1])
}

// extractGroupsFromPath parses vector outer function and extracts grouping information if by or without was used.
func extractGroupsFromPath(p []parser.Node) (bool, []string) {
	if len(p) == 0 {
		return false, nil
	}
	if n, ok := p[len(p)-1].(*parser.AggregateExpr); ok {
		return !n.Without, n.Grouping
	}
	return false, nil
}

func checkAndExpandSeriesSet(ctx context.Context, expr parser.Expr) (annotations.Annotations, error) {
	switch e := expr.(type) {
	case *parser.MatrixSelector:
		return checkAndExpandSeriesSet(ctx, e.VectorSelector)
	case *parser.VectorSelector:
		if e.Series != nil {
			return nil, nil
		}
		series, ws, err := expandSeriesSet(ctx, e.UnexpandedSeriesSet)
		e.Series = series
		return ws, err
	}
	return nil, nil
}

func expandSeriesSet(ctx context.Context, it storage.SeriesSet) (res []storage.Series, ws annotations.Annotations, err error) {
	for it.Next() {
		select {
		case <-ctx.Done():
			return nil, nil, ctx.Err()
		default:
		}
		res = append(res, it.At())
	}
	return res, it.Warnings(), it.Err()
}

type errWithWarnings struct {
	err      error
	warnings annotations.Annotations
}

func (e errWithWarnings) Error() string { return e.err.Error() }

// An evaluator evaluates the given expressions over the given fixed
// timestamps. It is attached to an engine through which it connects to a
// querier and reports errors. On timeout or cancellation of its context it
// terminates.
type evaluator struct {
	ctx context.Context

	startTimestamp int64 // Start time in milliseconds.
	endTimestamp   int64 // End time in milliseconds.
	interval       int64 // Interval in milliseconds.

	maxSamples               int
	currentSamples           int
	logger                   log.Logger
	lookbackDelta            time.Duration
	samplesStats             *stats.QuerySamples
	noStepSubqueryIntervalFn func(rangeMillis int64) int64
}

// errorf causes a panic with the input formatted into an error.
func (ev *evaluator) errorf(format string, args ...interface{}) {
	ev.error(fmt.Errorf(format, args...))
}

// error causes a panic with the given error.
func (ev *evaluator) error(err error) {
	panic(err)
}

// recover is the handler that turns panics into returns from the top level of evaluation.
func (ev *evaluator) recover(expr parser.Expr, ws *annotations.Annotations, errp *error) {
	e := recover()
	if e == nil {
		return
	}

	switch err := e.(type) {
	case runtime.Error:
		// Print the stack trace but do not inhibit the running application.
		buf := make([]byte, 64<<10)
		buf = buf[:runtime.Stack(buf, false)]

		level.Error(ev.logger).Log("msg", "runtime panic in parser", "expr", expr.String(), "err", e, "stacktrace", string(buf))
		*errp = fmt.Errorf("unexpected error: %w", err)
	case errWithWarnings:
		*errp = err.err
		ws.Merge(err.warnings)
	case error:
		*errp = err
	default:
		*errp = fmt.Errorf("%v", err)
	}
}

func (ev *evaluator) Eval(expr parser.Expr) (v parser.Value, ws annotations.Annotations, err error) {
	defer ev.recover(expr, &ws, &err)

	v, ws = ev.eval(expr)
	return v, ws, nil
}

// EvalSeriesHelper stores extra information about a series.
type EvalSeriesHelper struct {
	// Used to map left-hand to right-hand in binary operations.
	signature string
}

// EvalNodeHelper stores extra information and caches for evaluating a single node across steps.
type EvalNodeHelper struct {
	// Evaluation timestamp.
	Ts int64
	// Vector that can be used for output.
	Out Vector

	// Caches.
	// funcHistogramQuantile for classic histograms.
	signatureToMetricWithBuckets map[string]*metricWithBuckets

	lb           *labels.Builder
	lblBuf       []byte
	lblResultBuf []byte

	// For binary vector matching.
	rightSigs    map[string]Sample
	matchedSigs  map[string]map[uint64]struct{}
	resultMetric map[string]labels.Labels
}

func (enh *EvalNodeHelper) resetBuilder(lbls labels.Labels) {
	if enh.lb == nil {
		enh.lb = labels.NewBuilder(lbls)
	} else {
		enh.lb.Reset(lbls)
	}
}

// rangeEval evaluates the given expressions, and then for each step calls
// the given funcCall with the values computed for each expression at that
// step. The return value is the combination into time series of all the
// function call results.
// The prepSeries function (if provided) can be used to prepare the helper
// for each series, then passed to each call funcCall.
func (ev *evaluator) rangeEval(prepSeries func(labels.Labels, *EvalSeriesHelper), funcCall func([]parser.Value, [][]EvalSeriesHelper, *EvalNodeHelper) (Vector, annotations.Annotations), exprs ...parser.Expr) (Matrix, annotations.Annotations) {
	numSteps := int((ev.endTimestamp-ev.startTimestamp)/ev.interval) + 1
	matrixes := make([]Matrix, len(exprs))
	origMatrixes := make([]Matrix, len(exprs))
	originalNumSamples := ev.currentSamples

	var warnings annotations.Annotations
	for i, e := range exprs {
		// Functions will take string arguments from the expressions, not the values.
		if e != nil && e.Type() != parser.ValueTypeString {
			// ev.currentSamples will be updated to the correct value within the ev.eval call.
			val, ws := ev.eval(e)
			warnings.Merge(ws)
			matrixes[i] = val.(Matrix)

			// Keep a copy of the original point slices so that they
			// can be returned to the pool.
			origMatrixes[i] = make(Matrix, len(matrixes[i]))
			copy(origMatrixes[i], matrixes[i])
		}
	}

	vectors := make([]Vector, len(exprs))    // Input vectors for the function.
	args := make([]parser.Value, len(exprs)) // Argument to function.
	// Create an output vector that is as big as the input matrix with
	// the most time series.
	biggestLen := 1
	for i := range exprs {
		vectors[i] = make(Vector, 0, len(matrixes[i]))
		if len(matrixes[i]) > biggestLen {
			biggestLen = len(matrixes[i])
		}
	}
	enh := &EvalNodeHelper{Out: make(Vector, 0, biggestLen)}
	type seriesAndTimestamp struct {
		Series
		ts int64
	}
	seriess := make(map[uint64]seriesAndTimestamp, biggestLen) // Output series by series hash.
	tempNumSamples := ev.currentSamples

	var (
		seriesHelpers [][]EvalSeriesHelper
		bufHelpers    [][]EvalSeriesHelper // Buffer updated on each step
	)

	// If the series preparation function is provided, we should run it for
	// every single series in the matrix.
	if prepSeries != nil {
		seriesHelpers = make([][]EvalSeriesHelper, len(exprs))
		bufHelpers = make([][]EvalSeriesHelper, len(exprs))

		for i := range exprs {
			seriesHelpers[i] = make([]EvalSeriesHelper, len(matrixes[i]))
			bufHelpers[i] = make([]EvalSeriesHelper, len(matrixes[i]))

			for si, series := range matrixes[i] {
				prepSeries(series.Metric, &seriesHelpers[i][si])
			}
		}
	}

	for ts := ev.startTimestamp; ts <= ev.endTimestamp; ts += ev.interval {
		if err := contextDone(ev.ctx, "expression evaluation"); err != nil {
			ev.error(err)
		}
		// Reset number of samples in memory after each timestamp.
		ev.currentSamples = tempNumSamples
		// Gather input vectors for this timestamp.
		for i := range exprs {
			vectors[i] = vectors[i][:0]

			if prepSeries != nil {
				bufHelpers[i] = bufHelpers[i][:0]
			}

			for si, series := range matrixes[i] {
				switch {
				case len(series.Floats) > 0 && series.Floats[0].T == ts:
					vectors[i] = append(vectors[i], Sample{Metric: series.Metric, F: series.Floats[0].F, T: ts})
					// Move input vectors forward so we don't have to re-scan the same
					// past points at the next step.
					matrixes[i][si].Floats = series.Floats[1:]
				case len(series.Histograms) > 0 && series.Histograms[0].T == ts:
					vectors[i] = append(vectors[i], Sample{Metric: series.Metric, H: series.Histograms[0].H, T: ts})
					matrixes[i][si].Histograms = series.Histograms[1:]
				default:
					continue
				}
				if prepSeries != nil {
					bufHelpers[i] = append(bufHelpers[i], seriesHelpers[i][si])
				}
				// Don't add histogram size here because we only
				// copy the pointer above, not the whole
				// histogram.
				ev.currentSamples++
				if ev.currentSamples > ev.maxSamples {
					ev.error(ErrTooManySamples(env))
				}
			}
			args[i] = vectors[i]
			ev.samplesStats.UpdatePeak(ev.currentSamples)
		}

		// Make the function call.
		enh.Ts = ts
		result, ws := funcCall(args, bufHelpers, enh)
		enh.Out = result[:0] // Reuse result vector.
		warnings.Merge(ws)

		vecNumSamples := result.TotalSamples()
		ev.currentSamples += vecNumSamples
		// When we reset currentSamples to tempNumSamples during the next iteration of the loop it also
		// needs to include the samples from the result here, as they're still in memory.
		tempNumSamples += vecNumSamples
		ev.samplesStats.UpdatePeak(ev.currentSamples)

		if ev.currentSamples > ev.maxSamples {
			ev.error(ErrTooManySamples(env))
		}

		// If this could be an instant query, shortcut so as not to change sort order.
		if ev.endTimestamp == ev.startTimestamp {
			if result.ContainsSameLabelset() {
				ev.errorf("vector cannot contain metrics with the same labelset")
			}
			mat := make(Matrix, len(result))
			for i, s := range result {
				if s.H == nil {
					mat[i] = Series{Metric: s.Metric, Floats: []FPoint{{T: ts, F: s.F}}}
				} else {
					mat[i] = Series{Metric: s.Metric, Histograms: []HPoint{{T: ts, H: s.H}}}
				}
			}
			ev.currentSamples = originalNumSamples + mat.TotalSamples()
			ev.samplesStats.UpdatePeak(ev.currentSamples)
			return mat, warnings
		}

		// Add samples in output vector to output series.
		for _, sample := range result {
			h := sample.Metric.Hash()
			ss, ok := seriess[h]
			if ok {
				if ss.ts == ts { // If we've seen this output series before at this timestamp, it's a duplicate.
					ev.errorf("vector cannot contain metrics with the same labelset")
				}
				ss.ts = ts
			} else {
				ss = seriesAndTimestamp{Series{Metric: sample.Metric}, ts}
			}
			addToSeries(&ss.Series, enh.Ts, sample.F, sample.H, numSteps)
			seriess[h] = ss
		}
	}

	// Reuse the original point slices.
	for _, m := range origMatrixes {
		for _, s := range m {
			putFPointSlice(s.Floats)
			putHPointSlice(s.Histograms)
		}
	}
	// Assemble the output matrix. By the time we get here we know we don't have too many samples.
	mat := make(Matrix, 0, len(seriess))
	for _, ss := range seriess {
		mat = append(mat, ss.Series)
	}
	ev.currentSamples = originalNumSamples + mat.TotalSamples()
	ev.samplesStats.UpdatePeak(ev.currentSamples)
	return mat, warnings
}

func (ev *evaluator) rangeEvalAgg(aggExpr *parser.AggregateExpr, sortedGrouping []string, inputMatrix Matrix, param float64) (Matrix, annotations.Annotations) {
	// Keep a copy of the original point slice so that it can be returned to the pool.
	origMatrix := slices.Clone(inputMatrix)
	defer func() {
		for _, s := range origMatrix {
			putFPointSlice(s.Floats)
			putHPointSlice(s.Histograms)
		}
	}()

	var warnings annotations.Annotations

	enh := &EvalNodeHelper{}
	tempNumSamples := ev.currentSamples

	// Create a mapping from input series to output groups.
	buf := make([]byte, 0, 1024)
	groupToResultIndex := make(map[uint64]int)
	seriesToResult := make([]int, len(inputMatrix))
	var result Matrix

	groupCount := 0
	for si, series := range inputMatrix {
		var groupingKey uint64
		groupingKey, buf = generateGroupingKey(series.Metric, sortedGrouping, aggExpr.Without, buf)
		index, ok := groupToResultIndex[groupingKey]
		// Add a new group if it doesn't exist.
		if !ok {
			if aggExpr.Op != parser.TOPK && aggExpr.Op != parser.BOTTOMK {
				m := generateGroupingLabels(enh, series.Metric, aggExpr.Without, sortedGrouping)
				result = append(result, Series{Metric: m})
			}
			index = groupCount
			groupToResultIndex[groupingKey] = index
			groupCount++
		}
		seriesToResult[si] = index
	}
	groups := make([]groupedAggregation, groupCount)

	var k int
	var seriess map[uint64]Series
	switch aggExpr.Op {
	case parser.TOPK, parser.BOTTOMK:
		if !convertibleToInt64(param) {
			ev.errorf("Scalar value %v overflows int64", param)
		}
		k = int(param)
		if k > len(inputMatrix) {
			k = len(inputMatrix)
		}
		if k < 1 {
			return nil, warnings
		}
		seriess = make(map[uint64]Series, len(inputMatrix)) // Output series by series hash.
	case parser.QUANTILE:
		if math.IsNaN(param) || param < 0 || param > 1 {
			warnings.Add(annotations.NewInvalidQuantileWarning(param, aggExpr.Param.PositionRange()))
		}
	}

	for ts := ev.startTimestamp; ts <= ev.endTimestamp; ts += ev.interval {
		if err := contextDone(ev.ctx, "expression evaluation"); err != nil {
			ev.error(err)
		}
		// Reset number of samples in memory after each timestamp.
		ev.currentSamples = tempNumSamples

		// Make the function call.
		enh.Ts = ts
		var ws annotations.Annotations
		switch aggExpr.Op {
		case parser.TOPK, parser.BOTTOMK:
			result, ws = ev.aggregationK(aggExpr, k, inputMatrix, seriesToResult, groups, enh, seriess)
			// If this could be an instant query, shortcut so as not to change sort order.
			if ev.endTimestamp == ev.startTimestamp {
				return result, ws
			}
		default:
			ws = ev.aggregation(aggExpr, param, inputMatrix, result, seriesToResult, groups, enh)
		}

		warnings.Merge(ws)

		if ev.currentSamples > ev.maxSamples {
			ev.error(ErrTooManySamples(env))
		}
	}

	// Assemble the output matrix. By the time we get here we know we don't have too many samples.
	switch aggExpr.Op {
	case parser.TOPK, parser.BOTTOMK:
		result = make(Matrix, 0, len(seriess))
		for _, ss := range seriess {
			result = append(result, ss)
		}
	default:
		// Remove empty result rows.
		dst := 0
		for _, series := range result {
			if len(series.Floats) > 0 || len(series.Histograms) > 0 {
				result[dst] = series
				dst++
			}
		}
		result = result[:dst]
	}
	return result, warnings
}

// evalSubquery evaluates given SubqueryExpr and returns an equivalent
// evaluated MatrixSelector in its place. Note that the Name and LabelMatchers are not set.
func (ev *evaluator) evalSubquery(subq *parser.SubqueryExpr) (*parser.MatrixSelector, int, annotations.Annotations) {
	samplesStats := ev.samplesStats
	// Avoid double counting samples when running a subquery, those samples will be counted in later stage.
	ev.samplesStats = ev.samplesStats.NewChild()
	val, ws := ev.eval(subq)
	// But do incorporate the peak from the subquery
	samplesStats.UpdatePeakFromSubquery(ev.samplesStats)
	ev.samplesStats = samplesStats
	mat := val.(Matrix)
	vs := &parser.VectorSelector{
		OriginalOffset: subq.OriginalOffset,
		Offset:         subq.Offset,
		Series:         make([]storage.Series, 0, len(mat)),
		Timestamp:      subq.Timestamp,
	}
	if subq.Timestamp != nil {
		// The offset of subquery is not modified in case of @ modifier.
		// Hence we take care of that here for the result.
		vs.Offset = subq.OriginalOffset + time.Duration(ev.startTimestamp-*subq.Timestamp)*time.Millisecond
	}
	ms := &parser.MatrixSelector{
		Range:          subq.Range,
		VectorSelector: vs,
	}
	for _, s := range mat {
		vs.Series = append(vs.Series, NewStorageSeries(s))
	}
	return ms, mat.TotalSamples(), ws
}

// eval evaluates the given expression as the given AST expression node requires.
func (ev *evaluator) eval(expr parser.Expr) (parser.Value, annotations.Annotations) {
	// This is the top-level evaluation method.
	// Thus, we check for timeout/cancellation here.
	if err := contextDone(ev.ctx, "expression evaluation"); err != nil {
		ev.error(err)
	}
	numSteps := int((ev.endTimestamp-ev.startTimestamp)/ev.interval) + 1

	// Create a new span to help investigate inner evaluation performances.
	ctxWithSpan, span := otel.Tracer("").Start(ev.ctx, stats.InnerEvalTime.SpanOperation()+" eval "+reflect.TypeOf(expr).String())
	ev.ctx = ctxWithSpan
	defer span.End()

	switch e := expr.(type) {
	case *parser.AggregateExpr:
		// Grouping labels must be sorted (expected both by generateGroupingKey() and aggregation()).
		sortedGrouping := e.Grouping
		slices.Sort(sortedGrouping)

		unwrapParenExpr(&e.Param)
		param := unwrapStepInvariantExpr(e.Param)
		unwrapParenExpr(&param)

		if e.Op == parser.COUNT_VALUES {
			valueLabel := param.(*parser.StringLiteral)
			if !model.LabelName(valueLabel.Val).IsValid() {
				ev.errorf("invalid label name %q", valueLabel)
			}
			if !e.Without {
				sortedGrouping = append(sortedGrouping, valueLabel.Val)
				slices.Sort(sortedGrouping)
			}
			return ev.rangeEval(nil, func(v []parser.Value, _ [][]EvalSeriesHelper, enh *EvalNodeHelper) (Vector, annotations.Annotations) {
				return ev.aggregationCountValues(e, sortedGrouping, valueLabel.Val, v[0].(Vector), enh)
			}, e.Expr)
		}

		var warnings annotations.Annotations
		originalNumSamples := ev.currentSamples
		// param is the number k for topk/bottomk, or q for quantile.
		var fParam float64
		if param != nil {
			val, ws := ev.eval(param)
			warnings.Merge(ws)
			fParam = val.(Matrix)[0].Floats[0].F
		}
		// Now fetch the data to be aggregated.
		val, ws := ev.eval(e.Expr)
		warnings.Merge(ws)
		inputMatrix := val.(Matrix)

		result, ws := ev.rangeEvalAgg(e, sortedGrouping, inputMatrix, fParam)
		warnings.Merge(ws)
		ev.currentSamples = originalNumSamples + result.TotalSamples()
		ev.samplesStats.UpdatePeak(ev.currentSamples)

		return result, warnings

	case *parser.Call:
		call := FunctionCalls[e.Func.Name]
		if e.Func.Name == "timestamp" {
			// Matrix evaluation always returns the evaluation time,
			// so this function needs special handling when given
			// a vector selector.
			unwrapParenExpr(&e.Args[0])
			arg := unwrapStepInvariantExpr(e.Args[0])
			unwrapParenExpr(&arg)
			vs, ok := arg.(*parser.VectorSelector)
			if ok {
				return ev.rangeEvalTimestampFunctionOverVectorSelector(vs, call, e)
			}
		}

		// Check if the function has a matrix argument.
		var (
			matrixArgIndex int
			matrixArg      bool
			warnings       annotations.Annotations
		)
		for i := range e.Args {
			unwrapParenExpr(&e.Args[i])
			a := unwrapStepInvariantExpr(e.Args[i])
			unwrapParenExpr(&a)
			if _, ok := a.(*parser.MatrixSelector); ok {
				matrixArgIndex = i
				matrixArg = true
				break
			}
			// parser.SubqueryExpr can be used in place of parser.MatrixSelector.
			if subq, ok := a.(*parser.SubqueryExpr); ok {
				matrixArgIndex = i
				matrixArg = true
				// Replacing parser.SubqueryExpr with parser.MatrixSelector.
				val, totalSamples, ws := ev.evalSubquery(subq)
				e.Args[i] = val
				warnings.Merge(ws)
				defer func() {
					// subquery result takes space in the memory. Get rid of that at the end.
					val.VectorSelector.(*parser.VectorSelector).Series = nil
					ev.currentSamples -= totalSamples
				}()
				break
			}
		}

		// Special handling for functions that work on series not samples.
		switch e.Func.Name {
		case "label_replace":
			return ev.evalLabelReplace(e.Args)
		case "label_join":
			return ev.evalLabelJoin(e.Args)
		}

		if !matrixArg {
			// Does not have a matrix argument.
			return ev.rangeEval(nil, func(v []parser.Value, _ [][]EvalSeriesHelper, enh *EvalNodeHelper) (Vector, annotations.Annotations) {
				vec, annos := call(v, e.Args, enh)
				return vec, warnings.Merge(annos)
			}, e.Args...)
		}

		inArgs := make([]parser.Value, len(e.Args))
		// Evaluate any non-matrix arguments.
		otherArgs := make([]Matrix, len(e.Args))
		otherInArgs := make([]Vector, len(e.Args))
		for i, e := range e.Args {
			if i != matrixArgIndex {
				val, ws := ev.eval(e)
				otherArgs[i] = val.(Matrix)
				otherInArgs[i] = Vector{Sample{}}
				inArgs[i] = otherInArgs[i]
				warnings.Merge(ws)
			}
		}

		unwrapParenExpr(&e.Args[matrixArgIndex])
		arg := unwrapStepInvariantExpr(e.Args[matrixArgIndex])
		unwrapParenExpr(&arg)
		sel := arg.(*parser.MatrixSelector)
		selVS := sel.VectorSelector.(*parser.VectorSelector)

		ws, err := checkAndExpandSeriesSet(ev.ctx, sel)
		warnings.Merge(ws)
		if err != nil {
			ev.error(errWithWarnings{fmt.Errorf("expanding series: %w", err), warnings})
		}
		mat := make(Matrix, 0, len(selVS.Series)) // Output matrix.
		offset := durationMilliseconds(selVS.Offset)
		selRange := durationMilliseconds(sel.Range)
		stepRange := selRange
		if stepRange > ev.interval {
			stepRange = ev.interval
		}
		// Reuse objects across steps to save memory allocations.
		var floats []FPoint
		var histograms []HPoint
		var prevSS *Series
		inMatrix := make(Matrix, 1)
		inArgs[matrixArgIndex] = inMatrix
		enh := &EvalNodeHelper{Out: make(Vector, 0, 1)}
		// Process all the calls for one time series at a time.
		it := storage.NewBuffer(selRange)
		var chkIter chunkenc.Iterator
		for i, s := range selVS.Series {
			if err := contextDone(ev.ctx, "expression evaluation"); err != nil {
				ev.error(err)
			}
			ev.currentSamples -= len(floats) + totalHPointSize(histograms)
			if floats != nil {
				floats = floats[:0]
			}
			if histograms != nil {
				histograms = histograms[:0]
			}
			chkIter = s.Iterator(chkIter)
			it.Reset(chkIter)
			metric := selVS.Series[i].Labels()
			// The last_over_time function acts like offset; thus, it
			// should keep the metric name.  For all the other range
			// vector functions, the only change needed is to drop the
			// metric name in the output.
			if e.Func.Name != "last_over_time" {
				metric = metric.DropMetricName()
			}
			ss := Series{
				Metric: metric,
			}
			inMatrix[0].Metric = selVS.Series[i].Labels()
			for ts, step := ev.startTimestamp, -1; ts <= ev.endTimestamp; ts += ev.interval {
				step++
				// Set the non-matrix arguments.
				// They are scalar, so it is safe to use the step number
				// when looking up the argument, as there will be no gaps.
				for j := range e.Args {
					if j != matrixArgIndex {
						otherInArgs[j][0].F = otherArgs[j][0].Floats[step].F
					}
				}
				// Evaluate the matrix selector for this series
				// for this step, but only if this is the 1st
				// iteration or no @ modifier has been used.
				if ts == ev.startTimestamp || selVS.Timestamp == nil {
					maxt := ts - offset
					mint := maxt - selRange
					floats, histograms = ev.matrixIterSlice(it, mint, maxt, floats, histograms)
				}
				if len(floats)+len(histograms) == 0 {
					continue
				}
				inMatrix[0].Floats = floats
				inMatrix[0].Histograms = histograms
				enh.Ts = ts
				// Make the function call.
				outVec, annos := call(inArgs, e.Args, enh)
				warnings.Merge(annos)
				ev.samplesStats.IncrementSamplesAtStep(step, int64(len(floats)+totalHPointSize(histograms)))

				enh.Out = outVec[:0]
				if len(outVec) > 0 {
					if outVec[0].H == nil {
						if ss.Floats == nil {
							ss.Floats = reuseOrGetFPointSlices(prevSS, numSteps)
						}

						ss.Floats = append(ss.Floats, FPoint{F: outVec[0].F, T: ts})
					} else {
						if ss.Histograms == nil {
							ss.Histograms = reuseOrGetHPointSlices(prevSS, numSteps)
						}
						ss.Histograms = append(ss.Histograms, HPoint{H: outVec[0].H, T: ts})
					}
				}
				// Only buffer stepRange milliseconds from the second step on.
				it.ReduceDelta(stepRange)
			}
			histSamples := totalHPointSize(ss.Histograms)

			if len(ss.Floats)+histSamples > 0 {
				if ev.currentSamples+len(ss.Floats)+histSamples > ev.maxSamples {
					ev.error(ErrTooManySamples(env))
				}
				mat = append(mat, ss)
				prevSS = &mat[len(mat)-1]
				ev.currentSamples += len(ss.Floats) + histSamples
			}
			ev.samplesStats.UpdatePeak(ev.currentSamples)

			if e.Func.Name == "rate" || e.Func.Name == "increase" {
				samples := inMatrix[0]
				metricName := samples.Metric.Get(labels.MetricName)
				if metricName != "" && len(samples.Floats) > 0 &&
					!strings.HasSuffix(metricName, "_total") &&
					!strings.HasSuffix(metricName, "_sum") &&
					!strings.HasSuffix(metricName, "_count") &&
					!strings.HasSuffix(metricName, "_bucket") {
					warnings.Add(annotations.NewPossibleNonCounterInfo(metricName, e.Args[0].PositionRange()))
				}
			}
		}
		ev.samplesStats.UpdatePeak(ev.currentSamples)

		ev.currentSamples -= len(floats) + totalHPointSize(histograms)
		putFPointSlice(floats)
		putMatrixSelectorHPointSlice(histograms)

		// The absent_over_time function returns 0 or 1 series. So far, the matrix
		// contains multiple series. The following code will create a new series
		// with values of 1 for the timestamps where no series has value.
		if e.Func.Name == "absent_over_time" {
			steps := int(1 + (ev.endTimestamp-ev.startTimestamp)/ev.interval)
			// Iterate once to look for a complete series.
			for _, s := range mat {
				if len(s.Floats)+len(s.Histograms) == steps {
					return Matrix{}, warnings
				}
			}

			found := map[int64]struct{}{}

			for i, s := range mat {
				for _, p := range s.Floats {
					found[p.T] = struct{}{}
				}
				for _, p := range s.Histograms {
					found[p.T] = struct{}{}
				}
				if i > 0 && len(found) == steps {
					return Matrix{}, warnings
				}
			}

			newp := make([]FPoint, 0, steps-len(found))
			for ts := ev.startTimestamp; ts <= ev.endTimestamp; ts += ev.interval {
				if _, ok := found[ts]; !ok {
					newp = append(newp, FPoint{T: ts, F: 1})
				}
			}

			return Matrix{
				Series{
					Metric: createLabelsForAbsentFunction(e.Args[0]),
					Floats: newp,
				},
			}, warnings
		}

		if mat.ContainsSameLabelset() {
			ev.errorf("vector cannot contain metrics with the same labelset")
		}

		return mat, warnings

	case *parser.ParenExpr:
		return ev.eval(e.Expr)

	case *parser.UnaryExpr:
		val, ws := ev.eval(e.Expr)
		mat := val.(Matrix)
		if e.Op == parser.SUB {
			for i := range mat {
				mat[i].Metric = mat[i].Metric.DropMetricName()
				for j := range mat[i].Floats {
					mat[i].Floats[j].F = -mat[i].Floats[j].F
				}
			}
			if mat.ContainsSameLabelset() {
				ev.errorf("vector cannot contain metrics with the same labelset")
			}
		}
		return mat, ws

	case *parser.BinaryExpr:
		switch lt, rt := e.LHS.Type(), e.RHS.Type(); {
		case lt == parser.ValueTypeScalar && rt == parser.ValueTypeScalar:
			return ev.rangeEval(nil, func(v []parser.Value, _ [][]EvalSeriesHelper, enh *EvalNodeHelper) (Vector, annotations.Annotations) {
				val := scalarBinop(e.Op, v[0].(Vector)[0].F, v[1].(Vector)[0].F)
				return append(enh.Out, Sample{F: val}), nil
			}, e.LHS, e.RHS)
		case lt == parser.ValueTypeVector && rt == parser.ValueTypeVector:
			// Function to compute the join signature for each series.
			buf := make([]byte, 0, 1024)
			sigf := signatureFunc(e.VectorMatching.On, buf, e.VectorMatching.MatchingLabels...)
			initSignatures := func(series labels.Labels, h *EvalSeriesHelper) {
				h.signature = sigf(series)
			}
			switch e.Op {
			case parser.LAND:
				return ev.rangeEval(initSignatures, func(v []parser.Value, sh [][]EvalSeriesHelper, enh *EvalNodeHelper) (Vector, annotations.Annotations) {
					return ev.VectorAnd(v[0].(Vector), v[1].(Vector), e.VectorMatching, sh[0], sh[1], enh), nil
				}, e.LHS, e.RHS)
			case parser.LOR:
				return ev.rangeEval(initSignatures, func(v []parser.Value, sh [][]EvalSeriesHelper, enh *EvalNodeHelper) (Vector, annotations.Annotations) {
					return ev.VectorOr(v[0].(Vector), v[1].(Vector), e.VectorMatching, sh[0], sh[1], enh), nil
				}, e.LHS, e.RHS)
			case parser.LUNLESS:
				return ev.rangeEval(initSignatures, func(v []parser.Value, sh [][]EvalSeriesHelper, enh *EvalNodeHelper) (Vector, annotations.Annotations) {
					return ev.VectorUnless(v[0].(Vector), v[1].(Vector), e.VectorMatching, sh[0], sh[1], enh), nil
				}, e.LHS, e.RHS)
			default:
				return ev.rangeEval(initSignatures, func(v []parser.Value, sh [][]EvalSeriesHelper, enh *EvalNodeHelper) (Vector, annotations.Annotations) {
					vec, err := ev.VectorBinop(e.Op, v[0].(Vector), v[1].(Vector), e.VectorMatching, e.ReturnBool, sh[0], sh[1], enh)
					return vec, handleVectorBinopError(err, e)
				}, e.LHS, e.RHS)
			}

		case lt == parser.ValueTypeVector && rt == parser.ValueTypeScalar:
			return ev.rangeEval(nil, func(v []parser.Value, _ [][]EvalSeriesHelper, enh *EvalNodeHelper) (Vector, annotations.Annotations) {
				vec, err := ev.VectorscalarBinop(e.Op, v[0].(Vector), Scalar{V: v[1].(Vector)[0].F}, false, e.ReturnBool, enh)
				return vec, handleVectorBinopError(err, e)
			}, e.LHS, e.RHS)

		case lt == parser.ValueTypeScalar && rt == parser.ValueTypeVector:
			return ev.rangeEval(nil, func(v []parser.Value, _ [][]EvalSeriesHelper, enh *EvalNodeHelper) (Vector, annotations.Annotations) {
				vec, err := ev.VectorscalarBinop(e.Op, v[1].(Vector), Scalar{V: v[0].(Vector)[0].F}, true, e.ReturnBool, enh)
				return vec, handleVectorBinopError(err, e)
			}, e.LHS, e.RHS)
		}

	case *parser.NumberLiteral:
		return ev.rangeEval(nil, func(v []parser.Value, _ [][]EvalSeriesHelper, enh *EvalNodeHelper) (Vector, annotations.Annotations) {
			return append(enh.Out, Sample{F: e.Val, Metric: labels.EmptyLabels()}), nil
		})

	case *parser.StringLiteral:
		return String{V: e.Val, T: ev.startTimestamp}, nil

	case *parser.VectorSelector:
		ws, err := checkAndExpandSeriesSet(ev.ctx, e)
		if err != nil {
			ev.error(errWithWarnings{fmt.Errorf("expanding series: %w", err), ws})
		}
		mat := make(Matrix, 0, len(e.Series))
		var prevSS *Series
		it := storage.NewMemoizedEmptyIterator(durationMilliseconds(ev.lookbackDelta))
		var chkIter chunkenc.Iterator
		for i, s := range e.Series {
			if err := contextDone(ev.ctx, "expression evaluation"); err != nil {
				ev.error(err)
			}
			chkIter = s.Iterator(chkIter)
			it.Reset(chkIter)
			ss := Series{
				Metric: e.Series[i].Labels(),
			}

			for ts, step := ev.startTimestamp, -1; ts <= ev.endTimestamp; ts += ev.interval {
				step++
				_, f, h, ok := ev.vectorSelectorSingle(it, e, ts)
				if ok {
					if h == nil {
						ev.currentSamples++
						ev.samplesStats.IncrementSamplesAtStep(step, 1)
						if ev.currentSamples > ev.maxSamples {
							ev.error(ErrTooManySamples(env))
						}
						if ss.Floats == nil {
							ss.Floats = reuseOrGetFPointSlices(prevSS, numSteps)
						}
						ss.Floats = append(ss.Floats, FPoint{F: f, T: ts})
					} else {
						point := HPoint{H: h, T: ts}
						histSize := point.size()
						ev.currentSamples += histSize
						ev.samplesStats.IncrementSamplesAtStep(step, int64(histSize))
						if ev.currentSamples > ev.maxSamples {
							ev.error(ErrTooManySamples(env))
						}
						if ss.Histograms == nil {
							ss.Histograms = reuseOrGetHPointSlices(prevSS, numSteps)
						}
						ss.Histograms = append(ss.Histograms, point)
					}
				}
			}

			if len(ss.Floats)+len(ss.Histograms) > 0 {
				mat = append(mat, ss)
				prevSS = &mat[len(mat)-1]
			}
		}
		ev.samplesStats.UpdatePeak(ev.currentSamples)
		return mat, ws

	case *parser.MatrixSelector:
		if ev.startTimestamp != ev.endTimestamp {
			panic(errors.New("cannot do range evaluation of matrix selector"))
		}
		return ev.matrixSelector(e)

	case *parser.SubqueryExpr:
		offsetMillis := durationMilliseconds(e.Offset)
		rangeMillis := durationMilliseconds(e.Range)
		newEv := &evaluator{
			endTimestamp:             ev.endTimestamp - offsetMillis,
			ctx:                      ev.ctx,
			currentSamples:           ev.currentSamples,
			maxSamples:               ev.maxSamples,
			logger:                   ev.logger,
			lookbackDelta:            ev.lookbackDelta,
			samplesStats:             ev.samplesStats.NewChild(),
			noStepSubqueryIntervalFn: ev.noStepSubqueryIntervalFn,
		}

		if e.Step != 0 {
			newEv.interval = durationMilliseconds(e.Step)
		} else {
			newEv.interval = ev.noStepSubqueryIntervalFn(rangeMillis)
		}

		// Start with the first timestamp after (ev.startTimestamp - offset - range)
		// that is aligned with the step (multiple of 'newEv.interval').
		newEv.startTimestamp = newEv.interval * ((ev.startTimestamp - offsetMillis - rangeMillis) / newEv.interval)
		if newEv.startTimestamp < (ev.startTimestamp - offsetMillis - rangeMillis) {
			newEv.startTimestamp += newEv.interval
		}

		if newEv.startTimestamp != ev.startTimestamp {
			// Adjust the offset of selectors based on the new
			// start time of the evaluator since the calculation
			// of the offset with @ happens w.r.t. the start time.
			setOffsetForAtModifier(newEv.startTimestamp, e.Expr)
		}

		res, ws := newEv.eval(e.Expr)
		ev.currentSamples = newEv.currentSamples
		ev.samplesStats.UpdatePeakFromSubquery(newEv.samplesStats)
		ev.samplesStats.IncrementSamplesAtTimestamp(ev.endTimestamp, newEv.samplesStats.TotalSamples)
		return res, ws
	case *parser.StepInvariantExpr:
		switch ce := e.Expr.(type) {
		case *parser.StringLiteral, *parser.NumberLiteral:
			return ev.eval(ce)
		}

		newEv := &evaluator{
			startTimestamp:           ev.startTimestamp,
			endTimestamp:             ev.startTimestamp, // Always a single evaluation.
			interval:                 ev.interval,
			ctx:                      ev.ctx,
			currentSamples:           ev.currentSamples,
			maxSamples:               ev.maxSamples,
			logger:                   ev.logger,
			lookbackDelta:            ev.lookbackDelta,
			samplesStats:             ev.samplesStats.NewChild(),
			noStepSubqueryIntervalFn: ev.noStepSubqueryIntervalFn,
		}
		res, ws := newEv.eval(e.Expr)
		ev.currentSamples = newEv.currentSamples
		ev.samplesStats.UpdatePeakFromSubquery(newEv.samplesStats)
		for ts, step := ev.startTimestamp, -1; ts <= ev.endTimestamp; ts += ev.interval {
			step++
			ev.samplesStats.IncrementSamplesAtStep(step, newEv.samplesStats.TotalSamples)
		}
		switch e.Expr.(type) {
		case *parser.MatrixSelector, *parser.SubqueryExpr:
			// We do not duplicate results for range selectors since result is a matrix
			// with their unique timestamps which does not depend on the step.
			return res, ws
		}

		// For every evaluation while the value remains same, the timestamp for that
		// value would change for different eval times. Hence we duplicate the result
		// with changed timestamps.
		mat, ok := res.(Matrix)
		if !ok {
			panic(fmt.Errorf("unexpected result in StepInvariantExpr evaluation: %T", expr))
		}
		for i := range mat {
			if len(mat[i].Floats)+len(mat[i].Histograms) != 1 {
				panic(fmt.Errorf("unexpected number of samples"))
			}
			for ts := ev.startTimestamp + ev.interval; ts <= ev.endTimestamp; ts += ev.interval {
				if len(mat[i].Floats) > 0 {
					mat[i].Floats = append(mat[i].Floats, FPoint{
						T: ts,
						F: mat[i].Floats[0].F,
					})
					ev.currentSamples++
				} else {
					point := HPoint{
						T: ts,
						H: mat[i].Histograms[0].H,
					}
					mat[i].Histograms = append(mat[i].Histograms, point)
					ev.currentSamples += point.size()
				}
				if ev.currentSamples > ev.maxSamples {
					ev.error(ErrTooManySamples(env))
				}
			}
		}
		ev.samplesStats.UpdatePeak(ev.currentSamples)
		return res, ws
	}

	panic(fmt.Errorf("unhandled expression of type: %T", expr))
}

// reuseOrGetHPointSlices reuses the space from previous slice to create new slice if the former has lots of room.
// The previous slices capacity is adjusted so when it is re-used from the pool it doesn't overflow into the new one.
func reuseOrGetHPointSlices(prevSS *Series, numSteps int) (r []HPoint) {
	if prevSS != nil && cap(prevSS.Histograms)-2*len(prevSS.Histograms) > 0 {
		r = prevSS.Histograms[len(prevSS.Histograms):]
		prevSS.Histograms = prevSS.Histograms[0:len(prevSS.Histograms):len(prevSS.Histograms)]
		return
	}

	return getHPointSlice(numSteps)
}

// reuseOrGetFPointSlices reuses the space from previous slice to create new slice if the former has lots of room.
// The previous slices capacity is adjusted so when it is re-used from the pool it doesn't overflow into the new one.
func reuseOrGetFPointSlices(prevSS *Series, numSteps int) (r []FPoint) {
	if prevSS != nil && cap(prevSS.Floats)-2*len(prevSS.Floats) > 0 {
		r = prevSS.Floats[len(prevSS.Floats):]
		prevSS.Floats = prevSS.Floats[0:len(prevSS.Floats):len(prevSS.Floats)]
		return
	}

	return getFPointSlice(numSteps)
}

func (ev *evaluator) rangeEvalTimestampFunctionOverVectorSelector(vs *parser.VectorSelector, call FunctionCall, e *parser.Call) (parser.Value, annotations.Annotations) {
	ws, err := checkAndExpandSeriesSet(ev.ctx, vs)
	if err != nil {
		ev.error(errWithWarnings{fmt.Errorf("expanding series: %w", err), ws})
	}

	seriesIterators := make([]*storage.MemoizedSeriesIterator, len(vs.Series))
	for i, s := range vs.Series {
		it := s.Iterator(nil)
		seriesIterators[i] = storage.NewMemoizedIterator(it, durationMilliseconds(ev.lookbackDelta))
	}

	return ev.rangeEval(nil, func(v []parser.Value, _ [][]EvalSeriesHelper, enh *EvalNodeHelper) (Vector, annotations.Annotations) {
		if vs.Timestamp != nil {
			// This is a special case for "timestamp()" when the @ modifier is used, to ensure that
			// we return a point for each time step in this case.
			// See https://github.com/prometheus/prometheus/issues/8433.
			vs.Offset = time.Duration(enh.Ts-*vs.Timestamp) * time.Millisecond
		}

		vec := make(Vector, 0, len(vs.Series))
		for i, s := range vs.Series {
			it := seriesIterators[i]
			t, f, h, ok := ev.vectorSelectorSingle(it, vs, enh.Ts)
			if ok {
				vec = append(vec, Sample{
					Metric: s.Labels(),
					T:      t,
					F:      f,
					H:      h,
				})
				histSize := 0
				if h != nil {
					histSize := h.Size() / 16 // 16 bytes per sample.
					ev.currentSamples += histSize
				}
				ev.currentSamples++

				ev.samplesStats.IncrementSamplesAtTimestamp(enh.Ts, int64(1+histSize))
				if ev.currentSamples > ev.maxSamples {
					ev.error(ErrTooManySamples(env))
				}
			}
		}
		ev.samplesStats.UpdatePeak(ev.currentSamples)
		vec, annos := call([]parser.Value{vec}, e.Args, enh)
		return vec, ws.Merge(annos)
	})
}

// vectorSelectorSingle evaluates an instant vector for the iterator of one time series.
func (ev *evaluator) vectorSelectorSingle(it *storage.MemoizedSeriesIterator, node *parser.VectorSelector, ts int64) (
	int64, float64, *histogram.FloatHistogram, bool,
) {
	refTime := ts - durationMilliseconds(node.Offset)
	var t int64
	var v float64
	var h *histogram.FloatHistogram

	valueType := it.Seek(refTime)
	switch valueType {
	case chunkenc.ValNone:
		if it.Err() != nil {
			ev.error(it.Err())
		}
	case chunkenc.ValFloat:
		t, v = it.At()
	case chunkenc.ValFloatHistogram:
		t, h = it.AtFloatHistogram()
	default:
		panic(fmt.Errorf("unknown value type %v", valueType))
	}
	if valueType == chunkenc.ValNone || t > refTime {
		var ok bool
		t, v, h, ok = it.PeekPrev()
		if !ok || t < refTime-durationMilliseconds(ev.lookbackDelta) {
			return 0, 0, nil, false
		}
	}
	if value.IsStaleNaN(v) || (h != nil && value.IsStaleNaN(h.Sum)) {
		return 0, 0, nil, false
	}
	return t, v, h, true
}

var (
	fPointPool zeropool.Pool[[]FPoint]
	hPointPool zeropool.Pool[[]HPoint]

	// matrixSelectorHPool holds reusable histogram slices used by the matrix
	// selector. The key difference between this pool and the hPointPool is that
	// slices returned by this pool should never hold multiple copies of the same
	// histogram pointer since histogram objects are reused across query evaluation
	// steps.
	matrixSelectorHPool zeropool.Pool[[]HPoint]
)

func getFPointSlice(sz int) []FPoint {
	if p := fPointPool.Get(); p != nil {
		return p
	}

	if sz > maxPointsSliceSize {
		sz = maxPointsSliceSize
	}

	return make([]FPoint, 0, sz)
}

// putFPointSlice will return a FPoint slice of size max(maxPointsSliceSize, sz).
// This function is called with an estimated size which often can be over-estimated.
func putFPointSlice(p []FPoint) {
	if p != nil {
		fPointPool.Put(p[:0])
	}
}

// getHPointSlice will return a HPoint slice of size max(maxPointsSliceSize, sz).
// This function is called with an estimated size which often can be over-estimated.
func getHPointSlice(sz int) []HPoint {
	if p := hPointPool.Get(); p != nil {
		return p
	}

	if sz > maxPointsSliceSize {
		sz = maxPointsSliceSize
	}

	return make([]HPoint, 0, sz)
}

func putHPointSlice(p []HPoint) {
	if p != nil {
		hPointPool.Put(p[:0])
	}
}

func getMatrixSelectorHPoints() []HPoint {
	if p := matrixSelectorHPool.Get(); p != nil {
		return p
	}

	return make([]HPoint, 0, matrixSelectorSliceSize)
}

func putMatrixSelectorHPointSlice(p []HPoint) {
	if p != nil {
		matrixSelectorHPool.Put(p[:0])
	}
}

// matrixSelector evaluates a *parser.MatrixSelector expression.
func (ev *evaluator) matrixSelector(node *parser.MatrixSelector) (Matrix, annotations.Annotations) {
	var (
		vs = node.VectorSelector.(*parser.VectorSelector)

		offset = durationMilliseconds(vs.Offset)
		maxt   = ev.startTimestamp - offset
		mint   = maxt - durationMilliseconds(node.Range)
		matrix = make(Matrix, 0, len(vs.Series))

		it = storage.NewBuffer(durationMilliseconds(node.Range))
	)
	ws, err := checkAndExpandSeriesSet(ev.ctx, node)
	if err != nil {
		ev.error(errWithWarnings{fmt.Errorf("expanding series: %w", err), ws})
	}

	var chkIter chunkenc.Iterator
	series := vs.Series
	for i, s := range series {
		if err := contextDone(ev.ctx, "expression evaluation"); err != nil {
			ev.error(err)
		}
		chkIter = s.Iterator(chkIter)
		it.Reset(chkIter)
		ss := Series{
			Metric: series[i].Labels(),
		}

		ss.Floats, ss.Histograms = ev.matrixIterSlice(it, mint, maxt, nil, nil)
		totalSize := int64(len(ss.Floats)) + int64(totalHPointSize(ss.Histograms))
		ev.samplesStats.IncrementSamplesAtTimestamp(ev.startTimestamp, totalSize)

		if totalSize > 0 {
			matrix = append(matrix, ss)
		} else {
			putFPointSlice(ss.Floats)
			putHPointSlice(ss.Histograms)
		}
	}
	return matrix, ws
}

// matrixIterSlice populates a matrix vector covering the requested range for a
// single time series, with points retrieved from an iterator.
//
// As an optimization, the matrix vector may already contain points of the same
// time series from the evaluation of an earlier step (with lower mint and maxt
// values). Any such points falling before mint are discarded; points that fall
// into the [mint, maxt] range are retained; only points with later timestamps
// are populated from the iterator.
func (ev *evaluator) matrixIterSlice(
	it *storage.BufferedSeriesIterator, mint, maxt int64,
	floats []FPoint, histograms []HPoint,
) ([]FPoint, []HPoint) {
	mintFloats, mintHistograms := mint, mint

	// First floats...
	if len(floats) > 0 && floats[len(floats)-1].T >= mint {
		// There is an overlap between previous and current ranges, retain common
		// points. In most such cases:
		//   (a) the overlap is significantly larger than the eval step; and/or
		//   (b) the number of samples is relatively small.
		// so a linear search will be as fast as a binary search.
		var drop int
		for drop = 0; floats[drop].T < mint; drop++ {
		}
		ev.currentSamples -= drop
		copy(floats, floats[drop:])
		floats = floats[:len(floats)-drop]
		// Only append points with timestamps after the last timestamp we have.
		mintFloats = floats[len(floats)-1].T + 1
	} else {
		ev.currentSamples -= len(floats)
		if floats != nil {
			floats = floats[:0]
		}
	}

	// ...then the same for histograms. TODO(beorn7): Use generics?
	if len(histograms) > 0 && histograms[len(histograms)-1].T >= mint {
		// There is an overlap between previous and current ranges, retain common
		// points. In most such cases:
		//   (a) the overlap is significantly larger than the eval step; and/or
		//   (b) the number of samples is relatively small.
		// so a linear search will be as fast as a binary search.
		var drop int
		for drop = 0; histograms[drop].T < mint; drop++ {
		}
		// Rotate the buffer around the drop index so that points before mint can be
		// reused to store new histograms.
		tail := make([]HPoint, drop)
		copy(tail, histograms[:drop])
		copy(histograms, histograms[drop:])
		copy(histograms[len(histograms)-drop:], tail)
		histograms = histograms[:len(histograms)-drop]
		ev.currentSamples -= totalHPointSize(histograms)
		// Only append points with timestamps after the last timestamp we have.
		mintHistograms = histograms[len(histograms)-1].T + 1
	} else {
		ev.currentSamples -= totalHPointSize(histograms)
		if histograms != nil {
			histograms = histograms[:0]
		}
	}

	soughtValueType := it.Seek(maxt)
	if soughtValueType == chunkenc.ValNone {
		if it.Err() != nil {
			ev.error(it.Err())
		}
	}

	buf := it.Buffer()
loop:
	for {
		switch buf.Next() {
		case chunkenc.ValNone:
			break loop
		case chunkenc.ValFloatHistogram, chunkenc.ValHistogram:
			t := buf.AtT()
			// Values in the buffer are guaranteed to be smaller than maxt.
			if t >= mintHistograms {
				if histograms == nil {
					histograms = getMatrixSelectorHPoints()
				}
				n := len(histograms)
				if n < cap(histograms) {
					histograms = histograms[:n+1]
				} else {
					histograms = append(histograms, HPoint{H: &histogram.FloatHistogram{}})
				}
				histograms[n].T, histograms[n].H = buf.AtFloatHistogram(histograms[n].H)
				if value.IsStaleNaN(histograms[n].H.Sum) {
					histograms = histograms[:n]
					continue loop
				}
				ev.currentSamples += histograms[n].size()
				if ev.currentSamples > ev.maxSamples {
					ev.error(ErrTooManySamples(env))
				}
			}
		case chunkenc.ValFloat:
			t, f := buf.At()
			if value.IsStaleNaN(f) {
				continue loop
			}
			// Values in the buffer are guaranteed to be smaller than maxt.
			if t >= mintFloats {
				ev.currentSamples++
				if ev.currentSamples > ev.maxSamples {
					ev.error(ErrTooManySamples(env))
				}
				if floats == nil {
					floats = getFPointSlice(16)
				}
				floats = append(floats, FPoint{T: t, F: f})
			}
		}
	}
	// The sought sample might also be in the range.
	switch soughtValueType {
	case chunkenc.ValFloatHistogram, chunkenc.ValHistogram:
		if it.AtT() != maxt {
			break
		}
		if histograms == nil {
			histograms = getMatrixSelectorHPoints()
		}
		n := len(histograms)
		if n < cap(histograms) {
			histograms = histograms[:n+1]
		} else {
			histograms = append(histograms, HPoint{H: &histogram.FloatHistogram{}})
		}
		histograms[n].T, histograms[n].H = it.AtFloatHistogram(histograms[n].H)
		if value.IsStaleNaN(histograms[n].H.Sum) {
			histograms = histograms[:n]
			break
		}
		ev.currentSamples += histograms[n].size()
		if ev.currentSamples > ev.maxSamples {
			ev.error(ErrTooManySamples(env))
		}

	case chunkenc.ValFloat:
		t, f := it.At()
		if t == maxt && !value.IsStaleNaN(f) {
			ev.currentSamples++
			if ev.currentSamples > ev.maxSamples {
				ev.error(ErrTooManySamples(env))
			}
			if floats == nil {
				floats = getFPointSlice(16)
			}
			floats = append(floats, FPoint{T: t, F: f})
		}
	}
	ev.samplesStats.UpdatePeak(ev.currentSamples)
	return floats, histograms
}

func (ev *evaluator) VectorAnd(lhs, rhs Vector, matching *parser.VectorMatching, lhsh, rhsh []EvalSeriesHelper, enh *EvalNodeHelper) Vector {
	if matching.Card != parser.CardManyToMany {
		panic("set operations must only use many-to-many matching")
	}
	if len(lhs) == 0 || len(rhs) == 0 {
		return nil // Short-circuit: AND with nothing is nothing.
	}

	// The set of signatures for the right-hand side Vector.
	rightSigs := map[string]struct{}{}
	// Add all rhs samples to a map so we can easily find matches later.
	for _, sh := range rhsh {
		rightSigs[sh.signature] = struct{}{}
	}

	for i, ls := range lhs {
		// If there's a matching entry in the right-hand side Vector, add the sample.
		if _, ok := rightSigs[lhsh[i].signature]; ok {
			enh.Out = append(enh.Out, ls)
		}
	}
	return enh.Out
}

func (ev *evaluator) VectorOr(lhs, rhs Vector, matching *parser.VectorMatching, lhsh, rhsh []EvalSeriesHelper, enh *EvalNodeHelper) Vector {
	switch {
	case matching.Card != parser.CardManyToMany:
		panic("set operations must only use many-to-many matching")
	case len(lhs) == 0: // Short-circuit.
		enh.Out = append(enh.Out, rhs...)
		return enh.Out
	case len(rhs) == 0:
		enh.Out = append(enh.Out, lhs...)
		return enh.Out
	}

	leftSigs := map[string]struct{}{}
	// Add everything from the left-hand-side Vector.
	for i, ls := range lhs {
		leftSigs[lhsh[i].signature] = struct{}{}
		enh.Out = append(enh.Out, ls)
	}
	// Add all right-hand side elements which have not been added from the left-hand side.
	for j, rs := range rhs {
		if _, ok := leftSigs[rhsh[j].signature]; !ok {
			enh.Out = append(enh.Out, rs)
		}
	}
	return enh.Out
}

func (ev *evaluator) VectorUnless(lhs, rhs Vector, matching *parser.VectorMatching, lhsh, rhsh []EvalSeriesHelper, enh *EvalNodeHelper) Vector {
	if matching.Card != parser.CardManyToMany {
		panic("set operations must only use many-to-many matching")
	}
	// Short-circuit: empty rhs means we will return everything in lhs;
	// empty lhs means we will return empty - don't need to build a map.
	if len(lhs) == 0 || len(rhs) == 0 {
		enh.Out = append(enh.Out, lhs...)
		return enh.Out
	}

	rightSigs := map[string]struct{}{}
	for _, sh := range rhsh {
		rightSigs[sh.signature] = struct{}{}
	}

	for i, ls := range lhs {
		if _, ok := rightSigs[lhsh[i].signature]; !ok {
			enh.Out = append(enh.Out, ls)
		}
	}
	return enh.Out
}

// VectorBinop evaluates a binary operation between two Vectors, excluding set operators.
func (ev *evaluator) VectorBinop(op parser.ItemType, lhs, rhs Vector, matching *parser.VectorMatching, returnBool bool, lhsh, rhsh []EvalSeriesHelper, enh *EvalNodeHelper) (Vector, error) {
	if matching.Card == parser.CardManyToMany {
		panic("many-to-many only allowed for set operators")
	}
	if len(lhs) == 0 || len(rhs) == 0 {
		return nil, nil // Short-circuit: nothing is going to match.
	}

	// The control flow below handles one-to-one or many-to-one matching.
	// For one-to-many, swap sidedness and account for the swap when calculating
	// values.
	if matching.Card == parser.CardOneToMany {
		lhs, rhs = rhs, lhs
		lhsh, rhsh = rhsh, lhsh
	}

	// All samples from the rhs hashed by the matching label/values.
	if enh.rightSigs == nil {
		enh.rightSigs = make(map[string]Sample, len(enh.Out))
	} else {
		for k := range enh.rightSigs {
			delete(enh.rightSigs, k)
		}
	}
	rightSigs := enh.rightSigs

	// Add all rhs samples to a map so we can easily find matches later.
	for i, rs := range rhs {
		sig := rhsh[i].signature
		// The rhs is guaranteed to be the 'one' side. Having multiple samples
		// with the same signature means that the matching is many-to-many.
		if duplSample, found := rightSigs[sig]; found {
			// oneSide represents which side of the vector represents the 'one' in the many-to-one relationship.
			oneSide := "right"
			if matching.Card == parser.CardOneToMany {
				oneSide = "left"
			}
			matchedLabels := rs.Metric.MatchLabels(matching.On, matching.MatchingLabels...)
			// Many-to-many matching not allowed.
			ev.errorf("found duplicate series for the match group %s on the %s hand-side of the operation: [%s, %s]"+
				";many-to-many matching not allowed: matching labels must be unique on one side", matchedLabels.String(), oneSide, rs.Metric.String(), duplSample.Metric.String())
		}
		rightSigs[sig] = rs
	}

	// Tracks the match-signature. For one-to-one operations the value is nil. For many-to-one
	// the value is a set of signatures to detect duplicated result elements.
	if enh.matchedSigs == nil {
		enh.matchedSigs = make(map[string]map[uint64]struct{}, len(rightSigs))
	} else {
		for k := range enh.matchedSigs {
			delete(enh.matchedSigs, k)
		}
	}
	matchedSigs := enh.matchedSigs

	// For all lhs samples find a respective rhs sample and perform
	// the binary operation.
	var lastErr error
	for i, ls := range lhs {
		sig := lhsh[i].signature

		rs, found := rightSigs[sig] // Look for a match in the rhs Vector.
		if !found {
			continue
		}

		// Account for potentially swapped sidedness.
		fl, fr := ls.F, rs.F
		hl, hr := ls.H, rs.H
		if matching.Card == parser.CardOneToMany {
			fl, fr = fr, fl
			hl, hr = hr, hl
		}
		floatValue, histogramValue, keep, err := vectorElemBinop(op, fl, fr, hl, hr)
		if err != nil {
			lastErr = err
		}
		switch {
		case returnBool:
			if keep {
				floatValue = 1.0
			} else {
				floatValue = 0.0
			}
		case !keep:
			continue
		}
		metric := resultMetric(ls.Metric, rs.Metric, op, matching, enh)
		if returnBool {
			metric = metric.DropMetricName()
		}
		insertedSigs, exists := matchedSigs[sig]
		if matching.Card == parser.CardOneToOne {
			if exists {
				ev.errorf("multiple matches for labels: many-to-one matching must be explicit (group_left/group_right)")
			}
			matchedSigs[sig] = nil // Set existence to true.
		} else {
			// In many-to-one matching the grouping labels have to ensure a unique metric
			// for the result Vector. Check whether those labels have already been added for
			// the same matching labels.
			insertSig := metric.Hash()

			if !exists {
				insertedSigs = map[uint64]struct{}{}
				matchedSigs[sig] = insertedSigs
			} else if _, duplicate := insertedSigs[insertSig]; duplicate {
				ev.errorf("multiple matches for labels: grouping labels must ensure unique matches")
			}
			insertedSigs[insertSig] = struct{}{}
		}

		enh.Out = append(enh.Out, Sample{
			Metric: metric,
			F:      floatValue,
			H:      histogramValue,
		})
	}
	return enh.Out, lastErr
}

func signatureFunc(on bool, b []byte, names ...string) func(labels.Labels) string {
	if on {
		slices.Sort(names)
		return func(lset labels.Labels) string {
			return string(lset.BytesWithLabels(b, names...))
		}
	}
	names = append([]string{labels.MetricName}, names...)
	slices.Sort(names)
	return func(lset labels.Labels) string {
		return string(lset.BytesWithoutLabels(b, names...))
	}
}

// resultMetric returns the metric for the given sample(s) based on the Vector
// binary operation and the matching options.
func resultMetric(lhs, rhs labels.Labels, op parser.ItemType, matching *parser.VectorMatching, enh *EvalNodeHelper) labels.Labels {
	if enh.resultMetric == nil {
		enh.resultMetric = make(map[string]labels.Labels, len(enh.Out))
	}

	enh.resetBuilder(lhs)
	buf := bytes.NewBuffer(enh.lblResultBuf[:0])
	enh.lblBuf = lhs.Bytes(enh.lblBuf)
	buf.Write(enh.lblBuf)
	enh.lblBuf = rhs.Bytes(enh.lblBuf)
	buf.Write(enh.lblBuf)
	enh.lblResultBuf = buf.Bytes()

	if ret, ok := enh.resultMetric[string(enh.lblResultBuf)]; ok {
		return ret
	}
	str := string(enh.lblResultBuf)

	if shouldDropMetricName(op) {
		enh.lb.Del(labels.MetricName)
	}

	if matching.Card == parser.CardOneToOne {
		if matching.On {
			enh.lb.Keep(matching.MatchingLabels...)
		} else {
			enh.lb.Del(matching.MatchingLabels...)
		}
	}
	for _, ln := range matching.Include {
		// Included labels from the `group_x` modifier are taken from the "one"-side.
		if v := rhs.Get(ln); v != "" {
			enh.lb.Set(ln, v)
		} else {
			enh.lb.Del(ln)
		}
	}

	ret := enh.lb.Labels()
	enh.resultMetric[str] = ret
	return ret
}

// VectorscalarBinop evaluates a binary operation between a Vector and a Scalar.
func (ev *evaluator) VectorscalarBinop(op parser.ItemType, lhs Vector, rhs Scalar, swap, returnBool bool, enh *EvalNodeHelper) (Vector, error) {
	var lastErr error
	for _, lhsSample := range lhs {
		lf, rf := lhsSample.F, rhs.V
		var rh *histogram.FloatHistogram
		lh := lhsSample.H
		// lhs always contains the Vector. If the original position was different
		// swap for calculating the value.
		if swap {
			lf, rf = rf, lf
			lh, rh = rh, lh
		}
		float, histogram, keep, err := vectorElemBinop(op, lf, rf, lh, rh)
		if err != nil {
			lastErr = err
		}
		// Catch cases where the scalar is the LHS in a scalar-vector comparison operation.
		// We want to always keep the vector element value as the output value, even if it's on the RHS.
		if op.IsComparisonOperator() && swap {
			float = rf
			histogram = rh
		}
		if returnBool {
			if keep {
				float = 1.0
			} else {
				float = 0.0
			}
			keep = true
		}
		if keep {
			lhsSample.F = float
			lhsSample.H = histogram
			if shouldDropMetricName(op) || returnBool {
				lhsSample.Metric = lhsSample.Metric.DropMetricName()
			}
			enh.Out = append(enh.Out, lhsSample)
		}
	}
	return enh.Out, lastErr
}

// scalarBinop evaluates a binary operation between two Scalars.
func scalarBinop(op parser.ItemType, lhs, rhs float64) float64 {
	switch op {
	case parser.ADD:
		return lhs + rhs
	case parser.SUB:
		return lhs - rhs
	case parser.MUL:
		return lhs * rhs
	case parser.DIV:
		return lhs / rhs
	case parser.POW:
		return math.Pow(lhs, rhs)
	case parser.MOD:
		return math.Mod(lhs, rhs)
	case parser.EQLC:
		return btos(lhs == rhs)
	case parser.NEQ:
		return btos(lhs != rhs)
	case parser.GTR:
		return btos(lhs > rhs)
	case parser.LSS:
		return btos(lhs < rhs)
	case parser.GTE:
		return btos(lhs >= rhs)
	case parser.LTE:
		return btos(lhs <= rhs)
	case parser.ATAN2:
		return math.Atan2(lhs, rhs)
	}
	panic(fmt.Errorf("operator %q not allowed for Scalar operations", op))
}

// vectorElemBinop evaluates a binary operation between two Vector elements.
func vectorElemBinop(op parser.ItemType, lhs, rhs float64, hlhs, hrhs *histogram.FloatHistogram) (float64, *histogram.FloatHistogram, bool, error) {
	switch op {
	case parser.ADD:
		if hlhs != nil && hrhs != nil {
			res, err := hlhs.Copy().Add(hrhs)
			if err != nil {
				return 0, nil, false, err
			}
			return 0, res.Compact(0), true, nil
		}
		return lhs + rhs, nil, true, nil
	case parser.SUB:
		if hlhs != nil && hrhs != nil {
			res, err := hlhs.Copy().Sub(hrhs)
			if err != nil {
				return 0, nil, false, err
			}
			return 0, res.Compact(0), true, nil
		}
		return lhs - rhs, nil, true, nil
	case parser.MUL:
		if hlhs != nil && hrhs == nil {
			return 0, hlhs.Copy().Mul(rhs), true, nil
		}
		if hlhs == nil && hrhs != nil {
			return 0, hrhs.Copy().Mul(lhs), true, nil
		}
		return lhs * rhs, nil, true, nil
	case parser.DIV:
		if hlhs != nil && hrhs == nil {
			return 0, hlhs.Copy().Div(rhs), true, nil
		}
		return lhs / rhs, nil, true, nil
	case parser.POW:
		return math.Pow(lhs, rhs), nil, true, nil
	case parser.MOD:
		return math.Mod(lhs, rhs), nil, true, nil
	case parser.EQLC:
		return lhs, nil, lhs == rhs, nil
	case parser.NEQ:
		return lhs, nil, lhs != rhs, nil
	case parser.GTR:
		return lhs, nil, lhs > rhs, nil
	case parser.LSS:
		return lhs, nil, lhs < rhs, nil
	case parser.GTE:
		return lhs, nil, lhs >= rhs, nil
	case parser.LTE:
		return lhs, nil, lhs <= rhs, nil
	case parser.ATAN2:
		return math.Atan2(lhs, rhs), nil, true, nil
	}
	panic(fmt.Errorf("operator %q not allowed for operations between Vectors", op))
}

type groupedAggregation struct {
	seen           bool // Was this output groups seen in the input at this timestamp.
	hasFloat       bool // Has at least 1 float64 sample aggregated.
	hasHistogram   bool // Has at least 1 histogram sample aggregated.
	floatValue     float64
	histogramValue *histogram.FloatHistogram
	floatMean      float64
	groupCount     int
	heap           vectorByValueHeap
}

// aggregation evaluates sum, avg, count, stdvar, stddev or quantile at one timestep on inputMatrix.
// These functions produce one output series for each group specified in the expression, with just the labels from `by(...)`.
// outputMatrix should be already populated with grouping labels; groups is one-to-one with outputMatrix.
// seriesToResult maps inputMatrix indexes to outputMatrix indexes.
func (ev *evaluator) aggregation(e *parser.AggregateExpr, q float64, inputMatrix, outputMatrix Matrix, seriesToResult []int, groups []groupedAggregation, enh *EvalNodeHelper) annotations.Annotations {
	op := e.Op
	var annos annotations.Annotations
	for i := range groups {
		groups[i].seen = false
	}

	for si := range inputMatrix {
		f, h, ok := ev.nextValues(enh.Ts, &inputMatrix[si])
		if !ok {
			continue
		}

		group := &groups[seriesToResult[si]]
		// Initialize this group if it's the first time we've seen it.
		if !group.seen {
			*group = groupedAggregation{
				seen:       true,
				floatValue: f,
				floatMean:  f,
				groupCount: 1,
			}
			switch op {
			case parser.SUM, parser.AVG:
				if h == nil {
					group.hasFloat = true
				} else {
					group.histogramValue = h.Copy()
					group.hasHistogram = true
				}
			case parser.STDVAR, parser.STDDEV:
				group.floatValue = 0
			case parser.QUANTILE:
				group.heap = make(vectorByValueHeap, 1)
				group.heap[0] = Sample{F: f}
			case parser.GROUP:
				group.floatValue = 1
			}
			continue
		}

		switch op {
		case parser.SUM:
			if h != nil {
				group.hasHistogram = true
				if group.histogramValue != nil {
<<<<<<< HEAD
					_, err := group.histogramValue.Add(s.H)
					if err != nil {
						handleAggregationError(err, e, group, &annos)
					}
=======
					group.histogramValue.Add(h)
>>>>>>> bd187870
				}
				// Otherwise the aggregation contained floats
				// previously and will be invalid anyway. No
				// point in copying the histogram in that case.
			} else {
				group.hasFloat = true
				group.floatValue += f
			}

		case parser.AVG:
			group.groupCount++
			if h != nil {
				group.hasHistogram = true
<<<<<<< HEAD
				if group.histogramMean != nil {
					left := s.H.Copy().Div(float64(group.groupCount))
					right := group.histogramMean.Copy().Div(float64(group.groupCount))
					toAdd, err := left.Sub(right)
					if err != nil {
						handleAggregationError(err, e, group, &annos)
					}
					_, err = group.histogramMean.Add(toAdd)
					if err != nil {
						handleAggregationError(err, e, group, &annos)
					}
=======
				if group.histogramValue != nil {
					left := h.Copy().Div(float64(group.groupCount))
					right := group.histogramValue.Copy().Div(float64(group.groupCount))
					toAdd := left.Sub(right)
					group.histogramValue.Add(toAdd)
>>>>>>> bd187870
				}
				// Otherwise the aggregation contained floats
				// previously and will be invalid anyway. No
				// point in copying the histogram in that case.
			} else {
				group.hasFloat = true
				if math.IsInf(group.floatMean, 0) {
					if math.IsInf(f, 0) && (group.floatMean > 0) == (f > 0) {
						// The `floatMean` and `s.F` values are `Inf` of the same sign.  They
						// can't be subtracted, but the value of `floatMean` is correct
						// already.
						break
					}
					if !math.IsInf(f, 0) && !math.IsNaN(f) {
						// At this stage, the mean is an infinite. If the added
						// value is neither an Inf or a Nan, we can keep that mean
						// value.
						// This is required because our calculation below removes
						// the mean value, which would look like Inf += x - Inf and
						// end up as a NaN.
						break
					}
				}
				// Divide each side of the `-` by `group.groupCount` to avoid float64 overflows.
				group.floatMean += f/float64(group.groupCount) - group.floatMean/float64(group.groupCount)
			}

		case parser.GROUP:
			// Do nothing. Required to avoid the panic in `default:` below.

		case parser.MAX:
			if group.floatValue < f || math.IsNaN(group.floatValue) {
				group.floatValue = f
			}

		case parser.MIN:
			if group.floatValue > f || math.IsNaN(group.floatValue) {
				group.floatValue = f
			}

		case parser.COUNT:
			group.groupCount++

		case parser.STDVAR, parser.STDDEV:
			if h == nil { // Ignore native histograms.
				group.groupCount++
				delta := f - group.floatMean
				group.floatMean += delta / float64(group.groupCount)
				group.floatValue += delta * (f - group.floatMean)
			}

		case parser.QUANTILE:
			group.heap = append(group.heap, Sample{F: f})

		default:
			panic(fmt.Errorf("expected aggregation operator but got %q", op))
		}
	}

	// Construct the output matrix from the aggregated groups.
	numSteps := int((ev.endTimestamp-ev.startTimestamp)/ev.interval) + 1

	for ri, aggr := range groups {
		if !aggr.seen {
			continue
		}
		switch op {
		case parser.AVG:
			if aggr.hasFloat && aggr.hasHistogram {
				// We cannot aggregate histogram sample with a float64 sample.
				annos.Add(annotations.NewMixedFloatsHistogramsAggWarning(e.Expr.PositionRange()))
				continue
			}
			if aggr.hasHistogram {
				aggr.histogramValue = aggr.histogramValue.Compact(0)
			} else {
				aggr.floatValue = aggr.floatMean
			}

		case parser.COUNT:
			aggr.floatValue = float64(aggr.groupCount)

		case parser.STDVAR:
			aggr.floatValue /= float64(aggr.groupCount)

		case parser.STDDEV:
			aggr.floatValue = math.Sqrt(aggr.floatValue / float64(aggr.groupCount))

		case parser.QUANTILE:
			aggr.floatValue = quantile(q, aggr.heap)

		case parser.SUM:
			if aggr.hasFloat && aggr.hasHistogram {
				// We cannot aggregate histogram sample with a float64 sample.
				annos.Add(annotations.NewMixedFloatsHistogramsAggWarning(e.Expr.PositionRange()))
				continue
			}
			if aggr.hasHistogram {
				aggr.histogramValue.Compact(0)
			}
		default:
			// For other aggregations, we already have the right value.
		}

		ss := &outputMatrix[ri]
		addToSeries(ss, enh.Ts, aggr.floatValue, aggr.histogramValue, numSteps)
	}

	return annos
}

// aggregationK evaluates topk or bottomk at one timestep on inputMatrix.
// Output that has the same labels as the input, but just k of them per group.
// seriesToResult maps inputMatrix indexes to groups indexes.
// For an instant query, returns a Matrix in descending order for topk or ascending for bottomk.
// For a range query, aggregates output in the seriess map.
func (ev *evaluator) aggregationK(e *parser.AggregateExpr, k int, inputMatrix Matrix, seriesToResult []int, groups []groupedAggregation, enh *EvalNodeHelper, seriess map[uint64]Series) (Matrix, annotations.Annotations) {
	op := e.Op
	var s Sample
	var annos annotations.Annotations
	for i := range groups {
		groups[i].seen = false
	}

	for si := range inputMatrix {
		f, _, ok := ev.nextValues(enh.Ts, &inputMatrix[si])
		if !ok {
			continue
		}
		s = Sample{Metric: inputMatrix[si].Metric, F: f}

		group := &groups[seriesToResult[si]]
		// Initialize this group if it's the first time we've seen it.
		if !group.seen {
			*group = groupedAggregation{
				seen: true,
				heap: make(vectorByValueHeap, 1, k),
			}
			group.heap[0] = s
			continue
		}

		switch op {
		case parser.TOPK:
			// We build a heap of up to k elements, with the smallest element at heap[0].
			switch {
			case len(group.heap) < k:
				heap.Push(&group.heap, &s)
			case group.heap[0].F < s.F || (math.IsNaN(group.heap[0].F) && !math.IsNaN(s.F)):
				// This new element is bigger than the previous smallest element - overwrite that.
				group.heap[0] = s
				if k > 1 {
					heap.Fix(&group.heap, 0) // Maintain the heap invariant.
				}
			}

		case parser.BOTTOMK:
			// We build a heap of up to k elements, with the biggest element at heap[0].
			switch {
			case len(group.heap) < k:
				heap.Push((*vectorByReverseValueHeap)(&group.heap), &s)
			case group.heap[0].F > s.F || (math.IsNaN(group.heap[0].F) && !math.IsNaN(s.F)):
				// This new element is smaller than the previous biggest element - overwrite that.
				group.heap[0] = s
				if k > 1 {
					heap.Fix((*vectorByReverseValueHeap)(&group.heap), 0) // Maintain the heap invariant.
				}
			}

		default:
			panic(fmt.Errorf("expected aggregation operator but got %q", op))
		}
	}

	// Construct the result from the aggregated groups.
	numSteps := int((ev.endTimestamp-ev.startTimestamp)/ev.interval) + 1
	var mat Matrix
	if ev.endTimestamp == ev.startTimestamp {
		mat = make(Matrix, 0, len(groups))
	}

	add := func(lbls labels.Labels, f float64) {
		// If this could be an instant query, add directly to the matrix so the result is in consistent order.
		if ev.endTimestamp == ev.startTimestamp {
			mat = append(mat, Series{Metric: lbls, Floats: []FPoint{{T: enh.Ts, F: f}}})
		} else {
			// Otherwise the results are added into seriess elements.
			hash := lbls.Hash()
			ss, ok := seriess[hash]
			if !ok {
				ss = Series{Metric: lbls}
			}
			addToSeries(&ss, enh.Ts, f, nil, numSteps)
			seriess[hash] = ss
		}
	}
	for _, aggr := range groups {
		if !aggr.seen {
			continue
		}
		switch op {
		case parser.TOPK:
			// The heap keeps the lowest value on top, so reverse it.
			if len(aggr.heap) > 1 {
				sort.Sort(sort.Reverse(aggr.heap))
			}
			for _, v := range aggr.heap {
				add(v.Metric, v.F)
			}

		case parser.BOTTOMK:
			// The heap keeps the highest value on top, so reverse it.
			if len(aggr.heap) > 1 {
				sort.Sort(sort.Reverse((*vectorByReverseValueHeap)(&aggr.heap)))
			}
			for _, v := range aggr.heap {
				add(v.Metric, v.F)
			}
		}
	}

	return mat, annos
}

// aggregationK evaluates count_values on vec.
// Outputs as many series per group as there are values in the input.
func (ev *evaluator) aggregationCountValues(e *parser.AggregateExpr, grouping []string, valueLabel string, vec Vector, enh *EvalNodeHelper) (Vector, annotations.Annotations) {
	type groupCount struct {
		labels labels.Labels
		count  int
	}
	result := map[uint64]*groupCount{}

	var buf []byte
	for _, s := range vec {
		enh.resetBuilder(s.Metric)
		enh.lb.Set(valueLabel, strconv.FormatFloat(s.F, 'f', -1, 64))
		metric := enh.lb.Labels()

		// Considering the count_values()
		// operator is less frequently used than other aggregations, we're fine having to
		// re-compute the grouping key on each step for this case.
		var groupingKey uint64
		groupingKey, buf = generateGroupingKey(metric, grouping, e.Without, buf)

		group, ok := result[groupingKey]
		// Add a new group if it doesn't exist.
		if !ok {
			result[groupingKey] = &groupCount{
				labels: generateGroupingLabels(enh, metric, e.Without, grouping),
				count:  1,
			}
			continue
		}

		group.count++
	}

	// Construct the result Vector from the aggregated groups.
	for _, aggr := range result {
		enh.Out = append(enh.Out, Sample{
			Metric: aggr.labels,
			F:      float64(aggr.count),
		})
	}
	return enh.Out, nil
}

func addToSeries(ss *Series, ts int64, f float64, h *histogram.FloatHistogram, numSteps int) {
	if h == nil {
		if ss.Floats == nil {
			ss.Floats = getFPointSlice(numSteps)
		}
		ss.Floats = append(ss.Floats, FPoint{T: ts, F: f})
		return
	}
	if ss.Histograms == nil {
		ss.Histograms = getHPointSlice(numSteps)
	}
	ss.Histograms = append(ss.Histograms, HPoint{T: ts, H: h})
}

func (ev *evaluator) nextValues(ts int64, series *Series) (f float64, h *histogram.FloatHistogram, b bool) {
	switch {
	case len(series.Floats) > 0 && series.Floats[0].T == ts:
		f = series.Floats[0].F
		series.Floats = series.Floats[1:] // Move input vectors forward
	case len(series.Histograms) > 0 && series.Histograms[0].T == ts:
		h = series.Histograms[0].H
		series.Histograms = series.Histograms[1:]
	default:
		return f, h, false
	}
	return f, h, true
}

// handleAggregationError adds the appropriate annotation based on the aggregation error.
func handleAggregationError(err error, e *parser.AggregateExpr, group *groupedAggregation, annos *annotations.Annotations) {
	metricName := group.labels.Get(labels.MetricName)
	pos := e.Expr.PositionRange()
	if errors.Is(err, histogram.ErrHistogramsIncompatibleSchema) {
		annos.Add(annotations.NewMixedExponentialCustomHistogramsWarning(metricName, pos))
	} else if errors.Is(err, histogram.ErrHistogramsIncompatibleBounds) {
		annos.Add(annotations.NewIncompatibleCustomBucketsHistogramsWarning(metricName, pos))
	}
}

// handleVectorBinopError returns the appropriate annotation based on the vector binary operation error.
func handleVectorBinopError(err error, e *parser.BinaryExpr) annotations.Annotations {
	if err == nil {
		return nil
	}
	metricName := ""
	pos := e.PositionRange()
	if errors.Is(err, histogram.ErrHistogramsIncompatibleSchema) {
		return annotations.New().Add(annotations.NewMixedExponentialCustomHistogramsWarning(metricName, pos))
	} else if errors.Is(err, histogram.ErrHistogramsIncompatibleBounds) {
		return annotations.New().Add(annotations.NewIncompatibleCustomBucketsHistogramsWarning(metricName, pos))
	}
	return nil
}

// groupingKey builds and returns the grouping key for the given metric and
// grouping labels.
func generateGroupingKey(metric labels.Labels, grouping []string, without bool, buf []byte) (uint64, []byte) {
	if without {
		return metric.HashWithoutLabels(buf, grouping...)
	}

	if len(grouping) == 0 {
		// No need to generate any hash if there are no grouping labels.
		return 0, buf
	}

	return metric.HashForLabels(buf, grouping...)
}

func generateGroupingLabels(enh *EvalNodeHelper, metric labels.Labels, without bool, grouping []string) labels.Labels {
	enh.resetBuilder(metric)
	switch {
	case without:
		enh.lb.Del(grouping...)
		enh.lb.Del(labels.MetricName)
		return enh.lb.Labels()
	case len(grouping) > 0:
		enh.lb.Keep(grouping...)
		return enh.lb.Labels()
	default:
		return labels.EmptyLabels()
	}
}

// btos returns 1 if b is true, 0 otherwise.
func btos(b bool) float64 {
	if b {
		return 1
	}
	return 0
}

// shouldDropMetricName returns whether the metric name should be dropped in the
// result of the op operation.
func shouldDropMetricName(op parser.ItemType) bool {
	switch op {
	case parser.ADD, parser.SUB, parser.DIV, parser.MUL, parser.POW, parser.MOD, parser.ATAN2:
		return true
	default:
		return false
	}
}

// NewOriginContext returns a new context with data about the origin attached.
func NewOriginContext(ctx context.Context, data map[string]interface{}) context.Context {
	return context.WithValue(ctx, QueryOrigin{}, data)
}

func formatDate(t time.Time) string {
	return t.UTC().Format("2006-01-02T15:04:05.000Z07:00")
}

// unwrapParenExpr does the AST equivalent of removing parentheses around a expression.
func unwrapParenExpr(e *parser.Expr) {
	for {
		if p, ok := (*e).(*parser.ParenExpr); ok {
			*e = p.Expr
		} else {
			break
		}
	}
}

func unwrapStepInvariantExpr(e parser.Expr) parser.Expr {
	if p, ok := e.(*parser.StepInvariantExpr); ok {
		return p.Expr
	}
	return e
}

// PreprocessExpr wraps all possible step invariant parts of the given expression with
// StepInvariantExpr. It also resolves the preprocessors.
func PreprocessExpr(expr parser.Expr, start, end time.Time) parser.Expr {
	isStepInvariant := preprocessExprHelper(expr, start, end)
	if isStepInvariant {
		return newStepInvariantExpr(expr)
	}
	return expr
}

// preprocessExprHelper wraps the child nodes of the expression
// with a StepInvariantExpr wherever it's step invariant. The returned boolean is true if the
// passed expression qualifies to be wrapped by StepInvariantExpr.
// It also resolves the preprocessors.
func preprocessExprHelper(expr parser.Expr, start, end time.Time) bool {
	switch n := expr.(type) {
	case *parser.VectorSelector:
		switch n.StartOrEnd {
		case parser.START:
			n.Timestamp = makeInt64Pointer(timestamp.FromTime(start))
		case parser.END:
			n.Timestamp = makeInt64Pointer(timestamp.FromTime(end))
		}
		return n.Timestamp != nil

	case *parser.AggregateExpr:
		return preprocessExprHelper(n.Expr, start, end)

	case *parser.BinaryExpr:
		isInvariant1, isInvariant2 := preprocessExprHelper(n.LHS, start, end), preprocessExprHelper(n.RHS, start, end)
		if isInvariant1 && isInvariant2 {
			return true
		}

		if isInvariant1 {
			n.LHS = newStepInvariantExpr(n.LHS)
		}
		if isInvariant2 {
			n.RHS = newStepInvariantExpr(n.RHS)
		}

		return false

	case *parser.Call:
		_, ok := AtModifierUnsafeFunctions[n.Func.Name]
		isStepInvariant := !ok
		isStepInvariantSlice := make([]bool, len(n.Args))
		for i := range n.Args {
			isStepInvariantSlice[i] = preprocessExprHelper(n.Args[i], start, end)
			isStepInvariant = isStepInvariant && isStepInvariantSlice[i]
		}

		if isStepInvariant {
			// The function and all arguments are step invariant.
			return true
		}

		for i, isi := range isStepInvariantSlice {
			if isi {
				n.Args[i] = newStepInvariantExpr(n.Args[i])
			}
		}
		return false

	case *parser.MatrixSelector:
		return preprocessExprHelper(n.VectorSelector, start, end)

	case *parser.SubqueryExpr:
		// Since we adjust offset for the @ modifier evaluation,
		// it gets tricky to adjust it for every subquery step.
		// Hence we wrap the inside of subquery irrespective of
		// @ on subquery (given it is also step invariant) so that
		// it is evaluated only once w.r.t. the start time of subquery.
		isInvariant := preprocessExprHelper(n.Expr, start, end)
		if isInvariant {
			n.Expr = newStepInvariantExpr(n.Expr)
		}
		switch n.StartOrEnd {
		case parser.START:
			n.Timestamp = makeInt64Pointer(timestamp.FromTime(start))
		case parser.END:
			n.Timestamp = makeInt64Pointer(timestamp.FromTime(end))
		}
		return n.Timestamp != nil

	case *parser.ParenExpr:
		return preprocessExprHelper(n.Expr, start, end)

	case *parser.UnaryExpr:
		return preprocessExprHelper(n.Expr, start, end)

	case *parser.StringLiteral, *parser.NumberLiteral:
		return true
	}

	panic(fmt.Sprintf("found unexpected node %#v", expr))
}

func newStepInvariantExpr(expr parser.Expr) parser.Expr {
	return &parser.StepInvariantExpr{Expr: expr}
}

// setOffsetForAtModifier modifies the offset of vector and matrix selector
// and subquery in the tree to accommodate the timestamp of @ modifier.
// The offset is adjusted w.r.t. the given evaluation time.
func setOffsetForAtModifier(evalTime int64, expr parser.Expr) {
	getOffset := func(ts *int64, originalOffset time.Duration, path []parser.Node) time.Duration {
		if ts == nil {
			return originalOffset
		}

		subqOffset, _, subqTs := subqueryTimes(path)
		if subqTs != nil {
			subqOffset += time.Duration(evalTime-*subqTs) * time.Millisecond
		}

		offsetForTs := time.Duration(evalTime-*ts) * time.Millisecond
		offsetDiff := offsetForTs - subqOffset
		return originalOffset + offsetDiff
	}

	parser.Inspect(expr, func(node parser.Node, path []parser.Node) error {
		switch n := node.(type) {
		case *parser.VectorSelector:
			n.Offset = getOffset(n.Timestamp, n.OriginalOffset, path)

		case *parser.MatrixSelector:
			vs := n.VectorSelector.(*parser.VectorSelector)
			vs.Offset = getOffset(vs.Timestamp, vs.OriginalOffset, path)

		case *parser.SubqueryExpr:
			n.Offset = getOffset(n.Timestamp, n.OriginalOffset, path)
		}
		return nil
	})
}

func makeInt64Pointer(val int64) *int64 {
	valp := new(int64)
	*valp = val
	return valp
}<|MERGE_RESOLUTION|>--- conflicted
+++ resolved
@@ -2807,14 +2807,10 @@
 			if h != nil {
 				group.hasHistogram = true
 				if group.histogramValue != nil {
-<<<<<<< HEAD
-					_, err := group.histogramValue.Add(s.H)
+					_, err := group.histogramValue.Add(h)
 					if err != nil {
-						handleAggregationError(err, e, group, &annos)
+						handleAggregationError(err, e, inputMatrix[si].Metric.Get(model.MetricNameLabel), &annos)
 					}
-=======
-					group.histogramValue.Add(h)
->>>>>>> bd187870
 				}
 				// Otherwise the aggregation contained floats
 				// previously and will be invalid anyway. No
@@ -2828,25 +2824,17 @@
 			group.groupCount++
 			if h != nil {
 				group.hasHistogram = true
-<<<<<<< HEAD
-				if group.histogramMean != nil {
-					left := s.H.Copy().Div(float64(group.groupCount))
-					right := group.histogramMean.Copy().Div(float64(group.groupCount))
-					toAdd, err := left.Sub(right)
-					if err != nil {
-						handleAggregationError(err, e, group, &annos)
-					}
-					_, err = group.histogramMean.Add(toAdd)
-					if err != nil {
-						handleAggregationError(err, e, group, &annos)
-					}
-=======
 				if group.histogramValue != nil {
 					left := h.Copy().Div(float64(group.groupCount))
 					right := group.histogramValue.Copy().Div(float64(group.groupCount))
-					toAdd := left.Sub(right)
-					group.histogramValue.Add(toAdd)
->>>>>>> bd187870
+					toAdd, err := left.Sub(right)
+					if err != nil {
+						handleAggregationError(err, e, inputMatrix[si].Metric.Get(model.MetricNameLabel), &annos)
+					}
+					_, err = group.histogramValue.Add(toAdd)
+					if err != nil {
+						handleAggregationError(err, e, inputMatrix[si].Metric.Get(model.MetricNameLabel), &annos)
+					}
 				}
 				// Otherwise the aggregation contained floats
 				// previously and will be invalid anyway. No
@@ -3144,8 +3132,7 @@
 }
 
 // handleAggregationError adds the appropriate annotation based on the aggregation error.
-func handleAggregationError(err error, e *parser.AggregateExpr, group *groupedAggregation, annos *annotations.Annotations) {
-	metricName := group.labels.Get(labels.MetricName)
+func handleAggregationError(err error, e *parser.AggregateExpr, metricName string, annos *annotations.Annotations) {
 	pos := e.Expr.PositionRange()
 	if errors.Is(err, histogram.ErrHistogramsIncompatibleSchema) {
 		annos.Add(annotations.NewMixedExponentialCustomHistogramsWarning(metricName, pos))
