// Copyright 2016 The Prometheus Authors
// Licensed under the Apache License, Version 2.0 (the "License");
// you may not use this file except in compliance with the License.
// You may obtain a copy of the License at
//
//     http://www.apache.org/licenses/LICENSE-2.0
//
// Unless required by applicable law or agreed to in writing, software
// distributed under the License is distributed on an "AS IS" BASIS,
// WITHOUT WARRANTIES OR CONDITIONS OF ANY KIND, either express or implied.
// See the License for the specific language governing permissions and
// limitations under the License.

package promql

import (
	"context"
	"errors"
<<<<<<< HEAD
	"fmt"
	"io/ioutil"
	"math"
=======
>>>>>>> fc6be02d
	"os"
	"sort"
	"testing"
	"time"

	"github.com/go-kit/log"

	"github.com/prometheus/prometheus/util/stats"

	"github.com/stretchr/testify/require"
	"go.uber.org/goleak"

	"github.com/prometheus/prometheus/model/histogram"
	"github.com/prometheus/prometheus/model/labels"
	"github.com/prometheus/prometheus/model/timestamp"
	"github.com/prometheus/prometheus/promql/parser"
	"github.com/prometheus/prometheus/storage"
	"github.com/prometheus/prometheus/tsdb"
)

func TestMain(m *testing.M) {
	goleak.VerifyTestMain(m)
}

func TestQueryConcurrency(t *testing.T) {
	maxConcurrency := 10

	dir, err := os.MkdirTemp("", "test_concurrency")
	require.NoError(t, err)
	defer os.RemoveAll(dir)
	queryTracker := NewActiveQueryTracker(dir, maxConcurrency, nil)

	opts := EngineOpts{
		Logger:             nil,
		Reg:                nil,
		MaxSamples:         10,
		Timeout:            100 * time.Second,
		ActiveQueryTracker: queryTracker,
	}

	engine := NewEngine(opts)
	ctx, cancelCtx := context.WithCancel(context.Background())
	defer cancelCtx()

	block := make(chan struct{})
	processing := make(chan struct{})
	done := make(chan int)
	defer close(done)

	f := func(context.Context) error {
		select {
		case processing <- struct{}{}:
		case <-done:
		}

		select {
		case <-block:
		case <-done:
		}
		return nil
	}

	for i := 0; i < maxConcurrency; i++ {
		q := engine.newTestQuery(f)
		go q.Exec(ctx)
		select {
		case <-processing:
			// Expected.
		case <-time.After(20 * time.Millisecond):
			require.Fail(t, "Query within concurrency threshold not being executed")
		}
	}

	q := engine.newTestQuery(f)
	go q.Exec(ctx)

	select {
	case <-processing:
		require.Fail(t, "Query above concurrency threshold being executed")
	case <-time.After(20 * time.Millisecond):
		// Expected.
	}

	// Terminate a running query.
	block <- struct{}{}

	select {
	case <-processing:
		// Expected.
	case <-time.After(20 * time.Millisecond):
		require.Fail(t, "Query within concurrency threshold not being executed")
	}

	// Terminate remaining queries.
	for i := 0; i < maxConcurrency; i++ {
		block <- struct{}{}
	}
}

func TestQueryTimeout(t *testing.T) {
	opts := EngineOpts{
		Logger:     nil,
		Reg:        nil,
		MaxSamples: 10,
		Timeout:    5 * time.Millisecond,
	}
	engine := NewEngine(opts)
	ctx, cancelCtx := context.WithCancel(context.Background())
	defer cancelCtx()

	query := engine.newTestQuery(func(ctx context.Context) error {
		time.Sleep(100 * time.Millisecond)
		return contextDone(ctx, "test statement execution")
	})

	res := query.Exec(ctx)
	require.Error(t, res.Err, "expected timeout error but got none")

	var e ErrQueryTimeout
	require.True(t, errors.As(res.Err, &e), "expected timeout error but got: %s", res.Err)
}

const errQueryCanceled = ErrQueryCanceled("test statement execution")

func TestQueryCancel(t *testing.T) {
	opts := EngineOpts{
		Logger:     nil,
		Reg:        nil,
		MaxSamples: 10,
		Timeout:    10 * time.Second,
	}
	engine := NewEngine(opts)
	ctx, cancelCtx := context.WithCancel(context.Background())
	defer cancelCtx()

	// Cancel a running query before it completes.
	block := make(chan struct{})
	processing := make(chan struct{})

	query1 := engine.newTestQuery(func(ctx context.Context) error {
		processing <- struct{}{}
		<-block
		return contextDone(ctx, "test statement execution")
	})

	var res *Result

	go func() {
		res = query1.Exec(ctx)
		processing <- struct{}{}
	}()

	<-processing
	query1.Cancel()
	block <- struct{}{}
	<-processing

	require.Error(t, res.Err, "expected cancellation error for query1 but got none")
	require.Equal(t, errQueryCanceled, res.Err)

	// Canceling a query before starting it must have no effect.
	query2 := engine.newTestQuery(func(ctx context.Context) error {
		return contextDone(ctx, "test statement execution")
	})

	query2.Cancel()
	res = query2.Exec(ctx)
	require.NoError(t, res.Err)
}

// errQuerier implements storage.Querier which always returns error.
type errQuerier struct {
	err error
}

func (q *errQuerier) Select(bool, *storage.SelectHints, ...*labels.Matcher) storage.SeriesSet {
	return errSeriesSet{err: q.err}
}

func (*errQuerier) LabelValues(string, ...*labels.Matcher) ([]string, storage.Warnings, error) {
	return nil, nil, nil
}

func (*errQuerier) LabelNames(...*labels.Matcher) ([]string, storage.Warnings, error) {
	return nil, nil, nil
}
func (*errQuerier) Close() error { return nil }

// errSeriesSet implements storage.SeriesSet which always returns error.
type errSeriesSet struct {
	err error
}

func (errSeriesSet) Next() bool                   { return false }
func (errSeriesSet) At() storage.Series           { return nil }
func (e errSeriesSet) Err() error                 { return e.err }
func (e errSeriesSet) Warnings() storage.Warnings { return nil }

func TestQueryError(t *testing.T) {
	opts := EngineOpts{
		Logger:     nil,
		Reg:        nil,
		MaxSamples: 10,
		Timeout:    10 * time.Second,
	}
	engine := NewEngine(opts)
	errStorage := ErrStorage{errors.New("storage error")}
	queryable := storage.QueryableFunc(func(ctx context.Context, mint, maxt int64) (storage.Querier, error) {
		return &errQuerier{err: errStorage}, nil
	})
	ctx, cancelCtx := context.WithCancel(context.Background())
	defer cancelCtx()

	vectorQuery, err := engine.NewInstantQuery(queryable, nil, "foo", time.Unix(1, 0))
	require.NoError(t, err)

	res := vectorQuery.Exec(ctx)
	require.Error(t, res.Err, "expected error on failed select but got none")
	require.True(t, errors.Is(res.Err, errStorage), "expected error doesn't match")

	matrixQuery, err := engine.NewInstantQuery(queryable, nil, "foo[1m]", time.Unix(1, 0))
	require.NoError(t, err)

	res = matrixQuery.Exec(ctx)
	require.Error(t, res.Err, "expected error on failed select but got none")
	require.True(t, errors.Is(res.Err, errStorage), "expected error doesn't match")
}

type noopHintRecordingQueryable struct {
	hints []*storage.SelectHints
}

func (h *noopHintRecordingQueryable) Querier(context.Context, int64, int64) (storage.Querier, error) {
	return &hintRecordingQuerier{Querier: &errQuerier{}, h: h}, nil
}

type hintRecordingQuerier struct {
	storage.Querier

	h *noopHintRecordingQueryable
}

func (h *hintRecordingQuerier) Select(sortSeries bool, hints *storage.SelectHints, matchers ...*labels.Matcher) storage.SeriesSet {
	h.h.hints = append(h.h.hints, hints)
	return h.Querier.Select(sortSeries, hints, matchers...)
}

func TestSelectHintsSetCorrectly(t *testing.T) {
	opts := EngineOpts{
		Logger:           nil,
		Reg:              nil,
		MaxSamples:       10,
		Timeout:          10 * time.Second,
		LookbackDelta:    5 * time.Second,
		EnableAtModifier: true,
	}

	for _, tc := range []struct {
		query string

		// All times are in milliseconds.
		start int64
		end   int64

		// TODO(bwplotka): Add support for better hints when subquerying.
		expected []*storage.SelectHints
	}{
		{
			query: "foo", start: 10000,
			expected: []*storage.SelectHints{
				{Start: 5000, End: 10000},
			},
		}, {
			query: "foo @ 15", start: 10000,
			expected: []*storage.SelectHints{
				{Start: 10000, End: 15000},
			},
		}, {
			query: "foo @ 1", start: 10000,
			expected: []*storage.SelectHints{
				{Start: -4000, End: 1000},
			},
		}, {
			query: "foo[2m]", start: 200000,
			expected: []*storage.SelectHints{
				{Start: 80000, End: 200000, Range: 120000},
			},
		}, {
			query: "foo[2m] @ 180", start: 200000,
			expected: []*storage.SelectHints{
				{Start: 60000, End: 180000, Range: 120000},
			},
		}, {
			query: "foo[2m] @ 300", start: 200000,
			expected: []*storage.SelectHints{
				{Start: 180000, End: 300000, Range: 120000},
			},
		}, {
			query: "foo[2m] @ 60", start: 200000,
			expected: []*storage.SelectHints{
				{Start: -60000, End: 60000, Range: 120000},
			},
		}, {
			query: "foo[2m] offset 2m", start: 300000,
			expected: []*storage.SelectHints{
				{Start: 60000, End: 180000, Range: 120000},
			},
		}, {
			query: "foo[2m] @ 200 offset 2m", start: 300000,
			expected: []*storage.SelectHints{
				{Start: -40000, End: 80000, Range: 120000},
			},
		}, {
			query: "foo[2m:1s]", start: 300000,
			expected: []*storage.SelectHints{
				{Start: 175000, End: 300000},
			},
		}, {
			query: "count_over_time(foo[2m:1s])", start: 300000,
			expected: []*storage.SelectHints{
				{Start: 175000, End: 300000, Func: "count_over_time"},
			},
		}, {
			query: "count_over_time(foo[2m:1s] @ 300)", start: 200000,
			expected: []*storage.SelectHints{
				{Start: 175000, End: 300000, Func: "count_over_time"},
			},
		}, {
			query: "count_over_time(foo[2m:1s] @ 200)", start: 200000,
			expected: []*storage.SelectHints{
				{Start: 75000, End: 200000, Func: "count_over_time"},
			},
		}, {
			query: "count_over_time(foo[2m:1s] @ 100)", start: 200000,
			expected: []*storage.SelectHints{
				{Start: -25000, End: 100000, Func: "count_over_time"},
			},
		}, {
			query: "count_over_time(foo[2m:1s] offset 10s)", start: 300000,
			expected: []*storage.SelectHints{
				{Start: 165000, End: 290000, Func: "count_over_time"},
			},
		}, {
			query: "count_over_time((foo offset 10s)[2m:1s] offset 10s)", start: 300000,
			expected: []*storage.SelectHints{
				{Start: 155000, End: 280000, Func: "count_over_time"},
			},
		}, {
			// When the @ is on the vector selector, the enclosing subquery parameters
			// don't affect the hint ranges.
			query: "count_over_time((foo @ 200 offset 10s)[2m:1s] offset 10s)", start: 300000,
			expected: []*storage.SelectHints{
				{Start: 185000, End: 190000, Func: "count_over_time"},
			},
		}, {
			// When the @ is on the vector selector, the enclosing subquery parameters
			// don't affect the hint ranges.
			query: "count_over_time((foo @ 200 offset 10s)[2m:1s] @ 100 offset 10s)", start: 300000,
			expected: []*storage.SelectHints{
				{Start: 185000, End: 190000, Func: "count_over_time"},
			},
		}, {
			query: "count_over_time((foo offset 10s)[2m:1s] @ 100 offset 10s)", start: 300000,
			expected: []*storage.SelectHints{
				{Start: -45000, End: 80000, Func: "count_over_time"},
			},
		}, {
			query: "foo", start: 10000, end: 20000,
			expected: []*storage.SelectHints{
				{Start: 5000, End: 20000, Step: 1000},
			},
		}, {
			query: "foo @ 15", start: 10000, end: 20000,
			expected: []*storage.SelectHints{
				{Start: 10000, End: 15000, Step: 1000},
			},
		}, {
			query: "foo @ 1", start: 10000, end: 20000,
			expected: []*storage.SelectHints{
				{Start: -4000, End: 1000, Step: 1000},
			},
		}, {
			query: "rate(foo[2m] @ 180)", start: 200000, end: 500000,
			expected: []*storage.SelectHints{
				{Start: 60000, End: 180000, Range: 120000, Func: "rate", Step: 1000},
			},
		}, {
			query: "rate(foo[2m] @ 300)", start: 200000, end: 500000,
			expected: []*storage.SelectHints{
				{Start: 180000, End: 300000, Range: 120000, Func: "rate", Step: 1000},
			},
		}, {
			query: "rate(foo[2m] @ 60)", start: 200000, end: 500000,
			expected: []*storage.SelectHints{
				{Start: -60000, End: 60000, Range: 120000, Func: "rate", Step: 1000},
			},
		}, {
			query: "rate(foo[2m])", start: 200000, end: 500000,
			expected: []*storage.SelectHints{
				{Start: 80000, End: 500000, Range: 120000, Func: "rate", Step: 1000},
			},
		}, {
			query: "rate(foo[2m] offset 2m)", start: 300000, end: 500000,
			expected: []*storage.SelectHints{
				{Start: 60000, End: 380000, Range: 120000, Func: "rate", Step: 1000},
			},
		}, {
			query: "rate(foo[2m:1s])", start: 300000, end: 500000,
			expected: []*storage.SelectHints{
				{Start: 175000, End: 500000, Func: "rate", Step: 1000},
			},
		}, {
			query: "count_over_time(foo[2m:1s])", start: 300000, end: 500000,
			expected: []*storage.SelectHints{
				{Start: 175000, End: 500000, Func: "count_over_time", Step: 1000},
			},
		}, {
			query: "count_over_time(foo[2m:1s] offset 10s)", start: 300000, end: 500000,
			expected: []*storage.SelectHints{
				{Start: 165000, End: 490000, Func: "count_over_time", Step: 1000},
			},
		}, {
			query: "count_over_time(foo[2m:1s] @ 300)", start: 200000, end: 500000,
			expected: []*storage.SelectHints{
				{Start: 175000, End: 300000, Func: "count_over_time", Step: 1000},
			},
		}, {
			query: "count_over_time(foo[2m:1s] @ 200)", start: 200000, end: 500000,
			expected: []*storage.SelectHints{
				{Start: 75000, End: 200000, Func: "count_over_time", Step: 1000},
			},
		}, {
			query: "count_over_time(foo[2m:1s] @ 100)", start: 200000, end: 500000,
			expected: []*storage.SelectHints{
				{Start: -25000, End: 100000, Func: "count_over_time", Step: 1000},
			},
		}, {
			query: "count_over_time((foo offset 10s)[2m:1s] offset 10s)", start: 300000, end: 500000,
			expected: []*storage.SelectHints{
				{Start: 155000, End: 480000, Func: "count_over_time", Step: 1000},
			},
		}, {
			// When the @ is on the vector selector, the enclosing subquery parameters
			// don't affect the hint ranges.
			query: "count_over_time((foo @ 200 offset 10s)[2m:1s] offset 10s)", start: 300000, end: 500000,
			expected: []*storage.SelectHints{
				{Start: 185000, End: 190000, Func: "count_over_time", Step: 1000},
			},
		}, {
			// When the @ is on the vector selector, the enclosing subquery parameters
			// don't affect the hint ranges.
			query: "count_over_time((foo @ 200 offset 10s)[2m:1s] @ 100 offset 10s)", start: 300000, end: 500000,
			expected: []*storage.SelectHints{
				{Start: 185000, End: 190000, Func: "count_over_time", Step: 1000},
			},
		}, {
			query: "count_over_time((foo offset 10s)[2m:1s] @ 100 offset 10s)", start: 300000, end: 500000,
			expected: []*storage.SelectHints{
				{Start: -45000, End: 80000, Func: "count_over_time", Step: 1000},
			},
		}, {
			query: "sum by (dim1) (foo)", start: 10000,
			expected: []*storage.SelectHints{
				{Start: 5000, End: 10000, Func: "sum", By: true, Grouping: []string{"dim1"}},
			},
		}, {
			query: "sum without (dim1) (foo)", start: 10000,
			expected: []*storage.SelectHints{
				{Start: 5000, End: 10000, Func: "sum", Grouping: []string{"dim1"}},
			},
		}, {
			query: "sum by (dim1) (avg_over_time(foo[1s]))", start: 10000,
			expected: []*storage.SelectHints{
				{Start: 9000, End: 10000, Func: "avg_over_time", Range: 1000},
			},
		}, {
			query: "sum by (dim1) (max by (dim2) (foo))", start: 10000,
			expected: []*storage.SelectHints{
				{Start: 5000, End: 10000, Func: "max", By: true, Grouping: []string{"dim2"}},
			},
		}, {
			query: "(max by (dim1) (foo))[5s:1s]", start: 10000,
			expected: []*storage.SelectHints{
				{Start: 0, End: 10000, Func: "max", By: true, Grouping: []string{"dim1"}},
			},
		}, {
			query: "(sum(http_requests{group=~\"p.*\"})+max(http_requests{group=~\"c.*\"}))[20s:5s]", start: 120000,
			expected: []*storage.SelectHints{
				{Start: 95000, End: 120000, Func: "sum", By: true},
				{Start: 95000, End: 120000, Func: "max", By: true},
			},
		}, {
			query: "foo @ 50 + bar @ 250 + baz @ 900", start: 100000, end: 500000,
			expected: []*storage.SelectHints{
				{Start: 45000, End: 50000, Step: 1000},
				{Start: 245000, End: 250000, Step: 1000},
				{Start: 895000, End: 900000, Step: 1000},
			},
		}, {
			query: "foo @ 50 + bar + baz @ 900", start: 100000, end: 500000,
			expected: []*storage.SelectHints{
				{Start: 45000, End: 50000, Step: 1000},
				{Start: 95000, End: 500000, Step: 1000},
				{Start: 895000, End: 900000, Step: 1000},
			},
		}, {
			query: "rate(foo[2s] @ 50) + bar @ 250 + baz @ 900", start: 100000, end: 500000,
			expected: []*storage.SelectHints{
				{Start: 48000, End: 50000, Step: 1000, Func: "rate", Range: 2000},
				{Start: 245000, End: 250000, Step: 1000},
				{Start: 895000, End: 900000, Step: 1000},
			},
		}, {
			query: "rate(foo[2s:1s] @ 50) + bar + baz", start: 100000, end: 500000,
			expected: []*storage.SelectHints{
				{Start: 43000, End: 50000, Step: 1000, Func: "rate"},
				{Start: 95000, End: 500000, Step: 1000},
				{Start: 95000, End: 500000, Step: 1000},
			},
		}, {
			query: "rate(foo[2s:1s] @ 50) + bar + rate(baz[2m:1s] @ 900 offset 2m) ", start: 100000, end: 500000,
			expected: []*storage.SelectHints{
				{Start: 43000, End: 50000, Step: 1000, Func: "rate"},
				{Start: 95000, End: 500000, Step: 1000},
				{Start: 655000, End: 780000, Step: 1000, Func: "rate"},
			},
		}, { // Hints are based on the inner most subquery timestamp.
			query: `sum_over_time(sum_over_time(metric{job="1"}[100s])[100s:25s] @ 50)[3s:1s] @ 3000`, start: 100000,
			expected: []*storage.SelectHints{
				{Start: -150000, End: 50000, Range: 100000, Func: "sum_over_time"},
			},
		}, { // Hints are based on the inner most subquery timestamp.
			query: `sum_over_time(sum_over_time(metric{job="1"}[100s])[100s:25s] @ 3000)[3s:1s] @ 50`,
			expected: []*storage.SelectHints{
				{Start: 2800000, End: 3000000, Range: 100000, Func: "sum_over_time"},
			},
		},
	} {
		t.Run(tc.query, func(t *testing.T) {
			engine := NewEngine(opts)
			hintsRecorder := &noopHintRecordingQueryable{}

			var (
				query Query
				err   error
			)
			if tc.end == 0 {
				query, err = engine.NewInstantQuery(hintsRecorder, nil, tc.query, timestamp.Time(tc.start))
			} else {
				query, err = engine.NewRangeQuery(hintsRecorder, nil, tc.query, timestamp.Time(tc.start), timestamp.Time(tc.end), time.Second)
			}
			require.NoError(t, err)

			res := query.Exec(context.Background())
			require.NoError(t, res.Err)

			require.Equal(t, tc.expected, hintsRecorder.hints)
		})
	}
}

func TestEngineShutdown(t *testing.T) {
	opts := EngineOpts{
		Logger:     nil,
		Reg:        nil,
		MaxSamples: 10,
		Timeout:    10 * time.Second,
	}
	engine := NewEngine(opts)
	ctx, cancelCtx := context.WithCancel(context.Background())

	block := make(chan struct{})
	processing := make(chan struct{})

	// Shutdown engine on first handler execution. Should handler execution ever become
	// concurrent this test has to be adjusted accordingly.
	f := func(ctx context.Context) error {
		processing <- struct{}{}
		<-block
		return contextDone(ctx, "test statement execution")
	}
	query1 := engine.newTestQuery(f)

	// Stopping the engine must cancel the base context. While executing queries is
	// still possible, their context is canceled from the beginning and execution should
	// terminate immediately.

	var res *Result
	go func() {
		res = query1.Exec(ctx)
		processing <- struct{}{}
	}()

	<-processing
	cancelCtx()
	block <- struct{}{}
	<-processing

	require.Error(t, res.Err, "expected error on shutdown during query but got none")
	require.Equal(t, errQueryCanceled, res.Err)

	query2 := engine.newTestQuery(func(context.Context) error {
		require.FailNow(t, "reached query execution unexpectedly")
		return nil
	})

	// The second query is started after the engine shut down. It must
	// be canceled immediately.
	res2 := query2.Exec(ctx)
	require.Error(t, res2.Err, "expected error on querying with canceled context but got none")

	var e ErrQueryCanceled
	require.True(t, errors.As(res2.Err, &e), "expected cancellation error but got: %s", res2.Err)
}

func TestEngineEvalStmtTimestamps(t *testing.T) {
	test, err := NewTest(t, `
load 10s
  metric 1 2
`)
	require.NoError(t, err)
	defer test.Close()

	err = test.Run()
	require.NoError(t, err)

	cases := []struct {
		Query       string
		Result      parser.Value
		Start       time.Time
		End         time.Time
		Interval    time.Duration
		ShouldError bool
	}{
		// Instant queries.
		{
			Query:  "1",
			Result: Scalar{V: 1, T: 1000},
			Start:  time.Unix(1, 0),
		},
		{
			Query: "metric",
			Result: Vector{
				Sample{
					Point:  Point{V: 1, T: 1000},
					Metric: labels.FromStrings("__name__", "metric"),
				},
			},
			Start: time.Unix(1, 0),
		},
		{
			Query: "metric[20s]",
			Result: Matrix{
				Series{
					Points: []Point{{V: 1, T: 0}, {V: 2, T: 10000}},
					Metric: labels.FromStrings("__name__", "metric"),
				},
			},
			Start: time.Unix(10, 0),
		},
		// Range queries.
		{
			Query: "1",
			Result: Matrix{
				Series{
					Points: []Point{{V: 1, T: 0}, {V: 1, T: 1000}, {V: 1, T: 2000}},
					Metric: labels.FromStrings(),
				},
			},
			Start:    time.Unix(0, 0),
			End:      time.Unix(2, 0),
			Interval: time.Second,
		},
		{
			Query: "metric",
			Result: Matrix{
				Series{
					Points: []Point{{V: 1, T: 0}, {V: 1, T: 1000}, {V: 1, T: 2000}},
					Metric: labels.FromStrings("__name__", "metric"),
				},
			},
			Start:    time.Unix(0, 0),
			End:      time.Unix(2, 0),
			Interval: time.Second,
		},
		{
			Query: "metric",
			Result: Matrix{
				Series{
					Points: []Point{{V: 1, T: 0}, {V: 1, T: 5000}, {V: 2, T: 10000}},
					Metric: labels.FromStrings("__name__", "metric"),
				},
			},
			Start:    time.Unix(0, 0),
			End:      time.Unix(10, 0),
			Interval: 5 * time.Second,
		},
		{
			Query:       `count_values("wrong label!", metric)`,
			ShouldError: true,
		},
	}

	for _, c := range cases {
		var err error
		var qry Query
		if c.Interval == 0 {
			qry, err = test.QueryEngine().NewInstantQuery(test.Queryable(), nil, c.Query, c.Start)
		} else {
			qry, err = test.QueryEngine().NewRangeQuery(test.Queryable(), nil, c.Query, c.Start, c.End, c.Interval)
		}
		require.NoError(t, err)

		res := qry.Exec(test.Context())
		if c.ShouldError {
			require.Error(t, res.Err, "expected error for the query %q", c.Query)
			continue
		}

		require.NoError(t, res.Err)
		require.Equal(t, c.Result, res.Value, "query %q failed", c.Query)
	}
}

func TestQueryStatistics(t *testing.T) {
	test, err := NewTest(t, `
load 10s
  metricWith1SampleEvery10Seconds 1+1x100
  metricWith3SampleEvery10Seconds{a="1",b="1"} 1+1x100
  metricWith3SampleEvery10Seconds{a="2",b="2"} 1+1x100
  metricWith3SampleEvery10Seconds{a="3",b="2"} 1+1x100
`)
	require.NoError(t, err)
	defer test.Close()

	err = test.Run()
	require.NoError(t, err)

	cases := []struct {
		Query               string
		SkipMaxCheck        bool
		TotalSamples        int64
		TotalSamplesPerStep stats.TotalSamplesPerStep
		PeakSamples         int
		Start               time.Time
		End                 time.Time
		Interval            time.Duration
	}{
		{
			Query:        `"literal string"`,
			SkipMaxCheck: true, // This can't fail from a max samples limit.
			Start:        time.Unix(21, 0),
			TotalSamples: 0,
			TotalSamplesPerStep: stats.TotalSamplesPerStep{
				21000: 0,
			},
		},
		{
			Query:        "1",
			Start:        time.Unix(21, 0),
			TotalSamples: 0,
			PeakSamples:  1,
			TotalSamplesPerStep: stats.TotalSamplesPerStep{
				21000: 0,
			},
		},
		{
			Query:        "metricWith1SampleEvery10Seconds",
			Start:        time.Unix(21, 0),
			PeakSamples:  1,
			TotalSamples: 1, // 1 sample / 10 seconds
			TotalSamplesPerStep: stats.TotalSamplesPerStep{
				21000: 1,
			},
		},
		{
			// timestamp function has a special handling.
			Query:        "timestamp(metricWith1SampleEvery10Seconds)",
			Start:        time.Unix(21, 0),
			PeakSamples:  2,
			TotalSamples: 1, // 1 sample / 10 seconds
			TotalSamplesPerStep: stats.TotalSamplesPerStep{
				21000: 1,
			},
		},
		{
			Query:        "metricWith1SampleEvery10Seconds",
			Start:        time.Unix(22, 0),
			PeakSamples:  1,
			TotalSamples: 1, // 1 sample / 10 seconds
			TotalSamplesPerStep: stats.TotalSamplesPerStep{
				22000: 1, // Aligned to the step time, not the sample time.
			},
		},
		{
			Query:        "metricWith1SampleEvery10Seconds offset 10s",
			Start:        time.Unix(21, 0),
			PeakSamples:  1,
			TotalSamples: 1, // 1 sample / 10 seconds
			TotalSamplesPerStep: stats.TotalSamplesPerStep{
				21000: 1,
			},
		},
		{
			Query:        "metricWith1SampleEvery10Seconds @ 15",
			Start:        time.Unix(21, 0),
			PeakSamples:  1,
			TotalSamples: 1, // 1 sample / 10 seconds
			TotalSamplesPerStep: stats.TotalSamplesPerStep{
				21000: 1,
			},
		},
		{
			Query:        `metricWith3SampleEvery10Seconds{a="1"}`,
			Start:        time.Unix(21, 0),
			PeakSamples:  1,
			TotalSamples: 1, // 1 sample / 10 seconds
			TotalSamplesPerStep: stats.TotalSamplesPerStep{
				21000: 1,
			},
		},
		{
			Query:        `metricWith3SampleEvery10Seconds{a="1"} @ 19`,
			Start:        time.Unix(21, 0),
			PeakSamples:  1,
			TotalSamples: 1, // 1 sample / 10 seconds
			TotalSamplesPerStep: stats.TotalSamplesPerStep{
				21000: 1,
			},
		},
		{
			Query:        `metricWith3SampleEvery10Seconds{a="1"}[20s] @ 19`,
			Start:        time.Unix(21, 0),
			PeakSamples:  2,
			TotalSamples: 2, // (1 sample / 10 seconds) * 20s
			TotalSamplesPerStep: stats.TotalSamplesPerStep{
				21000: 2,
			},
		},
		{
			Query:        "metricWith3SampleEvery10Seconds",
			Start:        time.Unix(21, 0),
			PeakSamples:  3,
			TotalSamples: 3, // 3 samples / 10 seconds
			TotalSamplesPerStep: stats.TotalSamplesPerStep{
				21000: 3,
			},
		},
		{
			Query:        "metricWith1SampleEvery10Seconds[60s]",
			Start:        time.Unix(201, 0),
			PeakSamples:  6,
			TotalSamples: 6, // 1 sample / 10 seconds * 60 seconds
			TotalSamplesPerStep: stats.TotalSamplesPerStep{
				201000: 6,
			},
		},
		{
			Query:        "max_over_time(metricWith1SampleEvery10Seconds[59s])[20s:5s]",
			Start:        time.Unix(201, 0),
			PeakSamples:  10,
			TotalSamples: 24, // (1 sample / 10 seconds * 60 seconds) * 60/5 (using 59s so we always return 6 samples
			// as if we run a query on 00 looking back 60 seconds we will return 7 samples;
			// see next test).
			TotalSamplesPerStep: stats.TotalSamplesPerStep{
				201000: 24,
			},
		},
		{
			Query:        "max_over_time(metricWith1SampleEvery10Seconds[60s])[20s:5s]",
			Start:        time.Unix(201, 0),
			PeakSamples:  11,
			TotalSamples: 26, // (1 sample / 10 seconds * 60 seconds) + 2 as
			// max_over_time(metricWith1SampleEvery10Seconds[60s]) @ 190 and 200 will return 7 samples.
			TotalSamplesPerStep: stats.TotalSamplesPerStep{
				201000: 26,
			},
		},
		{
			Query:        "metricWith1SampleEvery10Seconds[60s] @ 30",
			Start:        time.Unix(201, 0),
			PeakSamples:  4,
			TotalSamples: 4, // @ modifier force the evaluation to at 30 seconds - So it brings 4 datapoints (0, 10, 20, 30 seconds) * 1 series
			TotalSamplesPerStep: stats.TotalSamplesPerStep{
				201000: 4,
			},
		},
		{
			Query:        "sum(max_over_time(metricWith3SampleEvery10Seconds[60s] @ 30))",
			Start:        time.Unix(201, 0),
			PeakSamples:  7,
			TotalSamples: 12, // @ modifier force the evaluation to at 30 seconds - So it brings 4 datapoints (0, 10, 20, 30 seconds) * 3 series
			TotalSamplesPerStep: stats.TotalSamplesPerStep{
				201000: 12,
			},
		},
		{
			Query:        "sum by (b) (max_over_time(metricWith3SampleEvery10Seconds[60s] @ 30))",
			Start:        time.Unix(201, 0),
			PeakSamples:  8,
			TotalSamples: 12, // @ modifier force the evaluation to at 30 seconds - So it brings 4 datapoints (0, 10, 20, 30 seconds) * 3 series
			TotalSamplesPerStep: stats.TotalSamplesPerStep{
				201000: 12,
			},
		},
		{
			Query:        "metricWith1SampleEvery10Seconds[60s] offset 10s",
			Start:        time.Unix(201, 0),
			PeakSamples:  6,
			TotalSamples: 6, // 1 sample / 10 seconds * 60 seconds
			TotalSamplesPerStep: stats.TotalSamplesPerStep{
				201000: 6,
			},
		},
		{
			Query:        "metricWith3SampleEvery10Seconds[60s]",
			Start:        time.Unix(201, 0),
			PeakSamples:  18,
			TotalSamples: 18, // 3 sample / 10 seconds * 60 seconds
			TotalSamplesPerStep: stats.TotalSamplesPerStep{
				201000: 18,
			},
		},
		{
			Query:        "max_over_time(metricWith1SampleEvery10Seconds[60s])",
			Start:        time.Unix(201, 0),
			PeakSamples:  7,
			TotalSamples: 6, // 1 sample / 10 seconds * 60 seconds
			TotalSamplesPerStep: stats.TotalSamplesPerStep{
				201000: 6,
			},
		},
		{
			Query:        "absent_over_time(metricWith1SampleEvery10Seconds[60s])",
			Start:        time.Unix(201, 0),
			PeakSamples:  7,
			TotalSamples: 6, // 1 sample / 10 seconds * 60 seconds
			TotalSamplesPerStep: stats.TotalSamplesPerStep{
				201000: 6,
			},
		},
		{
			Query:        "max_over_time(metricWith3SampleEvery10Seconds[60s])",
			Start:        time.Unix(201, 0),
			PeakSamples:  9,
			TotalSamples: 18, // 3 sample / 10 seconds * 60 seconds
			TotalSamplesPerStep: stats.TotalSamplesPerStep{
				201000: 18,
			},
		},
		{
			Query:        "metricWith1SampleEvery10Seconds[60s:5s]",
			Start:        time.Unix(201, 0),
			PeakSamples:  12,
			TotalSamples: 12, // 1 sample per query * 12 queries (60/5)
			TotalSamplesPerStep: stats.TotalSamplesPerStep{
				201000: 12,
			},
		},
		{
			Query:        "metricWith1SampleEvery10Seconds[60s:5s] offset 10s",
			Start:        time.Unix(201, 0),
			PeakSamples:  12,
			TotalSamples: 12, // 1 sample per query * 12 queries (60/5)
			TotalSamplesPerStep: stats.TotalSamplesPerStep{
				201000: 12,
			},
		},
		{
			Query:        "max_over_time(metricWith3SampleEvery10Seconds[60s:5s])",
			Start:        time.Unix(201, 0),
			PeakSamples:  51,
			TotalSamples: 36, // 3 sample per query * 12 queries (60/5)
			TotalSamplesPerStep: stats.TotalSamplesPerStep{
				201000: 36,
			},
		},
		{
			Query:        "sum(max_over_time(metricWith3SampleEvery10Seconds[60s:5s])) + sum(max_over_time(metricWith3SampleEvery10Seconds[60s:5s]))",
			Start:        time.Unix(201, 0),
			PeakSamples:  52,
			TotalSamples: 72, // 2 * (3 sample per query * 12 queries (60/5))
			TotalSamplesPerStep: stats.TotalSamplesPerStep{
				201000: 72,
			},
		},
		{
			Query:        `metricWith3SampleEvery10Seconds{a="1"}`,
			Start:        time.Unix(201, 0),
			End:          time.Unix(220, 0),
			Interval:     5 * time.Second,
			PeakSamples:  4,
			TotalSamples: 4, // 1 sample per query * 4 steps
			TotalSamplesPerStep: stats.TotalSamplesPerStep{
				201000: 1,
				206000: 1,
				211000: 1,
				216000: 1,
			},
		},
		{
			Query:        `metricWith3SampleEvery10Seconds{a="1"}`,
			Start:        time.Unix(204, 0),
			End:          time.Unix(223, 0),
			Interval:     5 * time.Second,
			PeakSamples:  4,
			TotalSamples: 4, // 1 sample per query * 4 steps
			TotalSamplesPerStep: stats.TotalSamplesPerStep{
				204000: 1, // aligned to the step time, not the sample time
				209000: 1,
				214000: 1,
				219000: 1,
			},
		},
		{
			// timestamp function as a special handling
			Query:        "timestamp(metricWith1SampleEvery10Seconds)",
			Start:        time.Unix(201, 0),
			End:          time.Unix(220, 0),
			Interval:     5 * time.Second,
			PeakSamples:  5,
			TotalSamples: 4, // (1 sample / 10 seconds) * 4 steps
			TotalSamplesPerStep: stats.TotalSamplesPerStep{
				201000: 1,
				206000: 1,
				211000: 1,
				216000: 1,
			},
		},
		{
			Query:        `max_over_time(metricWith3SampleEvery10Seconds{a="1"}[10s])`,
			Start:        time.Unix(991, 0),
			End:          time.Unix(1021, 0),
			Interval:     10 * time.Second,
			PeakSamples:  2,
			TotalSamples: 2, // 1 sample per query * 2 steps with data
			TotalSamplesPerStep: stats.TotalSamplesPerStep{
				991000:  1,
				1001000: 1,
				1011000: 0,
				1021000: 0,
			},
		},
		{
			Query:        `metricWith3SampleEvery10Seconds{a="1"} offset 10s`,
			Start:        time.Unix(201, 0),
			End:          time.Unix(220, 0),
			Interval:     5 * time.Second,
			PeakSamples:  4,
			TotalSamples: 4, // 1 sample per query * 4 steps
			TotalSamplesPerStep: stats.TotalSamplesPerStep{
				201000: 1,
				206000: 1,
				211000: 1,
				216000: 1,
			},
		},
		{
			Query:        "max_over_time(metricWith3SampleEvery10Seconds[60s] @ 30)",
			Start:        time.Unix(201, 0),
			End:          time.Unix(220, 0),
			Interval:     5 * time.Second,
			PeakSamples:  12,
			TotalSamples: 48, // @ modifier force the evaluation timestamp at 30 seconds - So it brings 4 datapoints (0, 10, 20, 30 seconds) * 3 series * 4 steps
			TotalSamplesPerStep: stats.TotalSamplesPerStep{
				201000: 12,
				206000: 12,
				211000: 12,
				216000: 12,
			},
		},
		{
			Query:        `metricWith3SampleEvery10Seconds`,
			Start:        time.Unix(201, 0),
			End:          time.Unix(220, 0),
			PeakSamples:  12,
			Interval:     5 * time.Second,
			TotalSamples: 12, // 3 sample per query * 4 steps
			TotalSamplesPerStep: stats.TotalSamplesPerStep{
				201000: 3,
				206000: 3,
				211000: 3,
				216000: 3,
			},
		},
		{
			Query:        `max_over_time(metricWith3SampleEvery10Seconds[60s])`,
			Start:        time.Unix(201, 0),
			End:          time.Unix(220, 0),
			Interval:     5 * time.Second,
			PeakSamples:  18,
			TotalSamples: 72, // (3 sample / 10 seconds * 60 seconds) * 4 steps = 72
			TotalSamplesPerStep: stats.TotalSamplesPerStep{
				201000: 18,
				206000: 18,
				211000: 18,
				216000: 18,
			},
		},
		{
			Query:        "max_over_time(metricWith3SampleEvery10Seconds[60s:5s])",
			Start:        time.Unix(201, 0),
			End:          time.Unix(220, 0),
			Interval:     5 * time.Second,
			PeakSamples:  72,
			TotalSamples: 144, // 3 sample per query * 12 queries (60/5) * 4 steps
			TotalSamplesPerStep: stats.TotalSamplesPerStep{
				201000: 36,
				206000: 36,
				211000: 36,
				216000: 36,
			},
		},
		{
			Query:        "max_over_time(metricWith1SampleEvery10Seconds[60s:5s])",
			Start:        time.Unix(201, 0),
			End:          time.Unix(220, 0),
			Interval:     5 * time.Second,
			PeakSamples:  32,
			TotalSamples: 48, // 1 sample per query * 12 queries (60/5) * 4 steps
			TotalSamplesPerStep: stats.TotalSamplesPerStep{
				201000: 12,
				206000: 12,
				211000: 12,
				216000: 12,
			},
		},
		{
			Query:        "sum by (b) (max_over_time(metricWith1SampleEvery10Seconds[60s:5s]))",
			Start:        time.Unix(201, 0),
			End:          time.Unix(220, 0),
			Interval:     5 * time.Second,
			PeakSamples:  32,
			TotalSamples: 48, // 1 sample per query * 12 queries (60/5) * 4 steps
			TotalSamplesPerStep: stats.TotalSamplesPerStep{
				201000: 12,
				206000: 12,
				211000: 12,
				216000: 12,
			},
		},
		{
			Query:        "sum(max_over_time(metricWith3SampleEvery10Seconds[60s:5s])) + sum(max_over_time(metricWith3SampleEvery10Seconds[60s:5s]))",
			Start:        time.Unix(201, 0),
			End:          time.Unix(220, 0),
			Interval:     5 * time.Second,
			PeakSamples:  76,
			TotalSamples: 288, // 2 * (3 sample per query * 12 queries (60/5) * 4 steps)
			TotalSamplesPerStep: stats.TotalSamplesPerStep{
				201000: 72,
				206000: 72,
				211000: 72,
				216000: 72,
			},
		},
		{
			Query:        "sum(max_over_time(metricWith3SampleEvery10Seconds[60s:5s])) + sum(max_over_time(metricWith1SampleEvery10Seconds[60s:5s]))",
			Start:        time.Unix(201, 0),
			End:          time.Unix(220, 0),
			Interval:     5 * time.Second,
			PeakSamples:  72,
			TotalSamples: 192, // (1 sample per query * 12 queries (60/5) + 3 sample per query * 12 queries (60/5)) * 4 steps
			TotalSamplesPerStep: stats.TotalSamplesPerStep{
				201000: 48,
				206000: 48,
				211000: 48,
				216000: 48,
			},
		},
	}

	engine := test.QueryEngine()
	engine.enablePerStepStats = true
	origMaxSamples := engine.maxSamplesPerQuery
	for _, c := range cases {
		t.Run(c.Query, func(t *testing.T) {
			opts := &QueryOpts{EnablePerStepStats: true}
			engine.maxSamplesPerQuery = origMaxSamples

			runQuery := func(expErr error) *stats.Statistics {
				var err error
				var qry Query
				if c.Interval == 0 {
					qry, err = engine.NewInstantQuery(test.Queryable(), opts, c.Query, c.Start)
				} else {
					qry, err = engine.NewRangeQuery(test.Queryable(), opts, c.Query, c.Start, c.End, c.Interval)
				}
				require.NoError(t, err)

				res := qry.Exec(test.Context())
				require.Equal(t, expErr, res.Err)

				return qry.Stats()
			}

			stats := runQuery(nil)
			require.Equal(t, c.TotalSamples, stats.Samples.TotalSamples, "Total samples mismatch")
			require.Equal(t, &c.TotalSamplesPerStep, stats.Samples.TotalSamplesPerStepMap(), "Total samples per time mismatch")
			require.Equal(t, c.PeakSamples, stats.Samples.PeakSamples, "Peak samples mismatch")

			// Check that the peak is correct by setting the max to one less.
			if c.SkipMaxCheck {
				return
			}
			engine.maxSamplesPerQuery = stats.Samples.PeakSamples - 1
			runQuery(ErrTooManySamples(env))
		})
	}
}

func TestMaxQuerySamples(t *testing.T) {
	test, err := NewTest(t, `
load 10s
  metric 1+1x100
  bigmetric{a="1"} 1+1x100
  bigmetric{a="2"} 1+1x100
`)
	require.NoError(t, err)
	defer test.Close()

	err = test.Run()
	require.NoError(t, err)

	// These test cases should be touching the limit exactly (hence no exceeding).
	// Exceeding the limit will be tested by doing -1 to the MaxSamples.
	cases := []struct {
		Query      string
		MaxSamples int
		Start      time.Time
		End        time.Time
		Interval   time.Duration
	}{
		// Instant queries.
		{
			Query:      "1",
			MaxSamples: 1,
			Start:      time.Unix(1, 0),
		},
		{
			Query:      "metric",
			MaxSamples: 1,
			Start:      time.Unix(1, 0),
		},
		{
			Query:      "metric[20s]",
			MaxSamples: 2,
			Start:      time.Unix(10, 0),
		},
		{
			Query:      "rate(metric[20s])",
			MaxSamples: 3,
			Start:      time.Unix(10, 0),
		},
		{
			Query:      "metric[20s:5s]",
			MaxSamples: 3,
			Start:      time.Unix(10, 0),
		},
		{
			Query:      "metric[20s] @ 10",
			MaxSamples: 2,
			Start:      time.Unix(0, 0),
		},
		// Range queries.
		{
			Query:      "1",
			MaxSamples: 3,
			Start:      time.Unix(0, 0),
			End:        time.Unix(2, 0),
			Interval:   time.Second,
		},
		{
			Query:      "1",
			MaxSamples: 3,
			Start:      time.Unix(0, 0),
			End:        time.Unix(2, 0),
			Interval:   time.Second,
		},
		{
			Query:      "metric",
			MaxSamples: 3,
			Start:      time.Unix(0, 0),
			End:        time.Unix(2, 0),
			Interval:   time.Second,
		},
		{
			Query:      "metric",
			MaxSamples: 3,
			Start:      time.Unix(0, 0),
			End:        time.Unix(10, 0),
			Interval:   5 * time.Second,
		},
		{
			Query:      "rate(bigmetric[1s])",
			MaxSamples: 1,
			Start:      time.Unix(0, 0),
			End:        time.Unix(10, 0),
			Interval:   5 * time.Second,
		},
		{
			// Result is duplicated, so @ also produces 3 samples.
			Query:      "metric @ 10",
			MaxSamples: 3,
			Start:      time.Unix(0, 0),
			End:        time.Unix(10, 0),
			Interval:   5 * time.Second,
		},
		{
			// The peak samples in memory is during the first evaluation:
			//   - Subquery takes 22 samples, 11 for each bigmetric,
			//   - Result is calculated per series where the series samples is buffered, hence 11 more here.
			//   - The result of two series is added before the last series buffer is discarded, so 2 more here.
			//   Hence at peak it is 22 (subquery) + 11 (buffer of a series) + 2 (result from 2 series).
			// The subquery samples and the buffer is discarded before duplicating.
			Query:      `rate(bigmetric[10s:1s] @ 10)`,
			MaxSamples: 35,
			Start:      time.Unix(0, 0),
			End:        time.Unix(10, 0),
			Interval:   5 * time.Second,
		},
		{
			// Here the reasoning is same as above. But LHS and RHS are done one after another.
			// So while one of them takes 35 samples at peak, we need to hold the 2 sample
			// result of the other till then.
			Query:      `rate(bigmetric[10s:1s] @ 10) + rate(bigmetric[10s:1s] @ 30)`,
			MaxSamples: 37,
			Start:      time.Unix(0, 0),
			End:        time.Unix(10, 0),
			Interval:   5 * time.Second,
		},
		{
			// Sample as above but with only 1 part as step invariant.
			// Here the peak is caused by the non-step invariant part as it touches more time range.
			// Hence at peak it is 2*21 (subquery from 0s to 20s)
			//                     + 11 (buffer of a series per evaluation)
			//                     + 6 (result from 2 series at 3 eval times).
			Query:      `rate(bigmetric[10s:1s]) + rate(bigmetric[10s:1s] @ 30)`,
			MaxSamples: 59,
			Start:      time.Unix(10, 0),
			End:        time.Unix(20, 0),
			Interval:   5 * time.Second,
		},
		{
			// Nested subquery.
			// We saw that innermost rate takes 35 samples which is still the peak
			// since the other two subqueries just duplicate the result.
			Query:      `rate(rate(bigmetric[10s:1s] @ 10)[100s:25s] @ 1000)[100s:20s] @ 2000`,
			MaxSamples: 35,
			Start:      time.Unix(10, 0),
		},
		{
			// Nested subquery.
			// Now the outmost subquery produces more samples than inner most rate.
			Query:      `rate(rate(bigmetric[10s:1s] @ 10)[100s:25s] @ 1000)[17s:1s] @ 2000`,
			MaxSamples: 36,
			Start:      time.Unix(10, 0),
		},
	}

	engine := test.QueryEngine()
	for _, c := range cases {
		t.Run(c.Query, func(t *testing.T) {
			testFunc := func(expError error) {
				var err error
				var qry Query
				if c.Interval == 0 {
					qry, err = engine.NewInstantQuery(test.Queryable(), nil, c.Query, c.Start)
				} else {
					qry, err = engine.NewRangeQuery(test.Queryable(), nil, c.Query, c.Start, c.End, c.Interval)
				}
				require.NoError(t, err)

				res := qry.Exec(test.Context())
				stats := qry.Stats()
				require.Equal(t, expError, res.Err)
				require.NotNil(t, stats)
				if expError == nil {
					require.Equal(t, c.MaxSamples, stats.Samples.PeakSamples, "peak samples mismatch for query %q", c.Query)
				}
			}

			// Within limit.
			engine.maxSamplesPerQuery = c.MaxSamples
			testFunc(nil)

			// Exceeding limit.
			engine.maxSamplesPerQuery = c.MaxSamples - 1
			testFunc(ErrTooManySamples(env))
		})
	}
}

func TestAtModifier(t *testing.T) {
	test, err := NewTest(t, `
load 10s
  metric{job="1"} 0+1x1000
  metric{job="2"} 0+2x1000
  metric_topk{instance="1"} 0+1x1000
  metric_topk{instance="2"} 0+2x1000
  metric_topk{instance="3"} 1000-1x1000

load 1ms
  metric_ms 0+1x10000
`)
	require.NoError(t, err)
	defer test.Close()

	err = test.Run()
	require.NoError(t, err)

	lbls1 := labels.FromStrings("__name__", "metric", "job", "1")
	lbls2 := labels.FromStrings("__name__", "metric", "job", "2")
	lblstopk2 := labels.FromStrings("__name__", "metric_topk", "instance", "2")
	lblstopk3 := labels.FromStrings("__name__", "metric_topk", "instance", "3")
	lblsms := labels.FromStrings("__name__", "metric_ms")
	lblsneg := labels.FromStrings("__name__", "metric_neg")

	// Add some samples with negative timestamp.
	db := test.TSDB()
	app := db.Appender(context.Background())
	ref, err := app.Append(0, lblsneg, -1000000, 1000)
	require.NoError(t, err)
	for ts := int64(-1000000 + 1000); ts <= 0; ts += 1000 {
		_, err := app.Append(ref, nil, ts, -float64(ts/1000)+1)
		require.NoError(t, err)
	}

	// To test the fix for https://github.com/prometheus/prometheus/issues/8433.
	_, err = app.Append(0, labels.FromStrings("__name__", "metric_timestamp"), 3600*1000, 1000)
	require.NoError(t, err)

	require.NoError(t, app.Commit())

	cases := []struct {
		query                string
		start, end, interval int64 // Time in seconds.
		result               parser.Value
	}{
		{ // Time of the result is the evaluation time.
			query: `metric_neg @ 0`,
			start: 100,
			result: Vector{
				Sample{Point: Point{V: 1, T: 100000}, Metric: lblsneg},
			},
		}, {
			query: `metric_neg @ -200`,
			start: 100,
			result: Vector{
				Sample{Point: Point{V: 201, T: 100000}, Metric: lblsneg},
			},
		}, {
			query: `metric{job="2"} @ 50`,
			start: -2, end: 2, interval: 1,
			result: Matrix{
				Series{
					Points: []Point{{V: 10, T: -2000}, {V: 10, T: -1000}, {V: 10, T: 0}, {V: 10, T: 1000}, {V: 10, T: 2000}},
					Metric: lbls2,
				},
			},
		}, { // Timestamps for matrix selector does not depend on the evaluation time.
			query: "metric[20s] @ 300",
			start: 10,
			result: Matrix{
				Series{
					Points: []Point{{V: 28, T: 280000}, {V: 29, T: 290000}, {V: 30, T: 300000}},
					Metric: lbls1,
				},
				Series{
					Points: []Point{{V: 56, T: 280000}, {V: 58, T: 290000}, {V: 60, T: 300000}},
					Metric: lbls2,
				},
			},
		}, {
			query: `metric_neg[2s] @ 0`,
			start: 100,
			result: Matrix{
				Series{
					Points: []Point{{V: 3, T: -2000}, {V: 2, T: -1000}, {V: 1, T: 0}},
					Metric: lblsneg,
				},
			},
		}, {
			query: `metric_neg[3s] @ -500`,
			start: 100,
			result: Matrix{
				Series{
					Points: []Point{{V: 504, T: -503000}, {V: 503, T: -502000}, {V: 502, T: -501000}, {V: 501, T: -500000}},
					Metric: lblsneg,
				},
			},
		}, {
			query: `metric_ms[3ms] @ 2.345`,
			start: 100,
			result: Matrix{
				Series{
					Points: []Point{{V: 2342, T: 2342}, {V: 2343, T: 2343}, {V: 2344, T: 2344}, {V: 2345, T: 2345}},
					Metric: lblsms,
				},
			},
		}, {
			query: "metric[100s:25s] @ 300",
			start: 100,
			result: Matrix{
				Series{
					Points: []Point{{V: 20, T: 200000}, {V: 22, T: 225000}, {V: 25, T: 250000}, {V: 27, T: 275000}, {V: 30, T: 300000}},
					Metric: lbls1,
				},
				Series{
					Points: []Point{{V: 40, T: 200000}, {V: 44, T: 225000}, {V: 50, T: 250000}, {V: 54, T: 275000}, {V: 60, T: 300000}},
					Metric: lbls2,
				},
			},
		}, {
			query: "metric_neg[50s:25s] @ 0",
			start: 100,
			result: Matrix{
				Series{
					Points: []Point{{V: 51, T: -50000}, {V: 26, T: -25000}, {V: 1, T: 0}},
					Metric: lblsneg,
				},
			},
		}, {
			query: "metric_neg[50s:25s] @ -100",
			start: 100,
			result: Matrix{
				Series{
					Points: []Point{{V: 151, T: -150000}, {V: 126, T: -125000}, {V: 101, T: -100000}},
					Metric: lblsneg,
				},
			},
		}, {
			query: `metric_ms[100ms:25ms] @ 2.345`,
			start: 100,
			result: Matrix{
				Series{
					Points: []Point{{V: 2250, T: 2250}, {V: 2275, T: 2275}, {V: 2300, T: 2300}, {V: 2325, T: 2325}},
					Metric: lblsms,
				},
			},
		}, {
			query: `metric_topk and topk(1, sum_over_time(metric_topk[50s] @ 100))`,
			start: 50, end: 80, interval: 10,
			result: Matrix{
				Series{
					Points: []Point{{V: 995, T: 50000}, {V: 994, T: 60000}, {V: 993, T: 70000}, {V: 992, T: 80000}},
					Metric: lblstopk3,
				},
			},
		}, {
			query: `metric_topk and topk(1, sum_over_time(metric_topk[50s] @ 5000))`,
			start: 50, end: 80, interval: 10,
			result: Matrix{
				Series{
					Points: []Point{{V: 10, T: 50000}, {V: 12, T: 60000}, {V: 14, T: 70000}, {V: 16, T: 80000}},
					Metric: lblstopk2,
				},
			},
		}, {
			query: `metric_topk and topk(1, sum_over_time(metric_topk[50s] @ end()))`,
			start: 70, end: 100, interval: 10,
			result: Matrix{
				Series{
					Points: []Point{{V: 993, T: 70000}, {V: 992, T: 80000}, {V: 991, T: 90000}, {V: 990, T: 100000}},
					Metric: lblstopk3,
				},
			},
		}, {
			query: `metric_topk and topk(1, sum_over_time(metric_topk[50s] @ start()))`,
			start: 100, end: 130, interval: 10,
			result: Matrix{
				Series{
					Points: []Point{{V: 990, T: 100000}, {V: 989, T: 110000}, {V: 988, T: 120000}, {V: 987, T: 130000}},
					Metric: lblstopk3,
				},
			},
		}, {
			// Tests for https://github.com/prometheus/prometheus/issues/8433.
			// The trick here is that the query range should be > lookback delta.
			query: `timestamp(metric_timestamp @ 3600)`,
			start: 0, end: 7 * 60, interval: 60,
			result: Matrix{
				Series{
					Points: []Point{
						{V: 3600, T: 0},
						{V: 3600, T: 60 * 1000},
						{V: 3600, T: 2 * 60 * 1000},
						{V: 3600, T: 3 * 60 * 1000},
						{V: 3600, T: 4 * 60 * 1000},
						{V: 3600, T: 5 * 60 * 1000},
						{V: 3600, T: 6 * 60 * 1000},
						{V: 3600, T: 7 * 60 * 1000},
					},
					Metric: labels.Labels{},
				},
			},
		},
	}

	for _, c := range cases {
		t.Run(c.query, func(t *testing.T) {
			if c.interval == 0 {
				c.interval = 1
			}
			start, end, interval := time.Unix(c.start, 0), time.Unix(c.end, 0), time.Duration(c.interval)*time.Second
			var err error
			var qry Query
			if c.end == 0 {
				qry, err = test.QueryEngine().NewInstantQuery(test.Queryable(), nil, c.query, start)
			} else {
				qry, err = test.QueryEngine().NewRangeQuery(test.Queryable(), nil, c.query, start, end, interval)
			}
			require.NoError(t, err)

			res := qry.Exec(test.Context())
			require.NoError(t, res.Err)
			if expMat, ok := c.result.(Matrix); ok {
				sort.Sort(expMat)
				sort.Sort(res.Value.(Matrix))
			}
			require.Equal(t, c.result, res.Value, "query %q failed", c.query)
		})
	}
}

func TestRecoverEvaluatorRuntime(t *testing.T) {
	ev := &evaluator{logger: log.NewNopLogger()}

	var err error
	defer ev.recover(nil, &err)

	// Cause a runtime panic.
	var a []int
	//nolint:govet
	a[123] = 1

	require.EqualError(t, err, "unexpected error")
}

func TestRecoverEvaluatorError(t *testing.T) {
	ev := &evaluator{logger: log.NewNopLogger()}
	var err error

	e := errors.New("custom error")

	defer func() {
		require.EqualError(t, err, e.Error())
	}()
	defer ev.recover(nil, &err)

	panic(e)
}

func TestRecoverEvaluatorErrorWithWarnings(t *testing.T) {
	ev := &evaluator{logger: log.NewNopLogger()}
	var err error
	var ws storage.Warnings

	warnings := storage.Warnings{errors.New("custom warning")}
	e := errWithWarnings{
		err:      errors.New("custom error"),
		warnings: warnings,
	}

	defer func() {
		require.EqualError(t, err, e.Error())
		require.Equal(t, warnings, ws, "wrong warning message")
	}()
	defer ev.recover(&ws, &err)

	panic(e)
}

func TestSubquerySelector(t *testing.T) {
	type caseType struct {
		Query  string
		Result Result
		Start  time.Time
	}

	for _, tst := range []struct {
		loadString string
		cases      []caseType
	}{
		{
			loadString: `load 10s
							metric 1 2`,
			cases: []caseType{
				{
					Query: "metric[20s:10s]",
					Result: Result{
						nil,
						Matrix{
							Series{
								Points: []Point{{V: 1, T: 0}, {V: 2, T: 10000}},
								Metric: labels.FromStrings("__name__", "metric"),
							},
						},
						nil,
					},
					Start: time.Unix(10, 0),
				},
				{
					Query: "metric[20s:5s]",
					Result: Result{
						nil,
						Matrix{
							Series{
								Points: []Point{{V: 1, T: 0}, {V: 1, T: 5000}, {V: 2, T: 10000}},
								Metric: labels.FromStrings("__name__", "metric"),
							},
						},
						nil,
					},
					Start: time.Unix(10, 0),
				},
				{
					Query: "metric[20s:5s] offset 2s",
					Result: Result{
						nil,
						Matrix{
							Series{
								Points: []Point{{V: 1, T: 0}, {V: 1, T: 5000}, {V: 2, T: 10000}},
								Metric: labels.FromStrings("__name__", "metric"),
							},
						},
						nil,
					},
					Start: time.Unix(12, 0),
				},
				{
					Query: "metric[20s:5s] offset 6s",
					Result: Result{
						nil,
						Matrix{
							Series{
								Points: []Point{{V: 1, T: 0}, {V: 1, T: 5000}, {V: 2, T: 10000}},
								Metric: labels.FromStrings("__name__", "metric"),
							},
						},
						nil,
					},
					Start: time.Unix(20, 0),
				},
				{
					Query: "metric[20s:5s] offset 4s",
					Result: Result{
						nil,
						Matrix{
							Series{
								Points: []Point{{V: 2, T: 15000}, {V: 2, T: 20000}, {V: 2, T: 25000}, {V: 2, T: 30000}},
								Metric: labels.FromStrings("__name__", "metric"),
							},
						},
						nil,
					},
					Start: time.Unix(35, 0),
				},
				{
					Query: "metric[20s:5s] offset 5s",
					Result: Result{
						nil,
						Matrix{
							Series{
								Points: []Point{{V: 2, T: 10000}, {V: 2, T: 15000}, {V: 2, T: 20000}, {V: 2, T: 25000}, {V: 2, T: 30000}},
								Metric: labels.FromStrings("__name__", "metric"),
							},
						},
						nil,
					},
					Start: time.Unix(35, 0),
				},
				{
					Query: "metric[20s:5s] offset 6s",
					Result: Result{
						nil,
						Matrix{
							Series{
								Points: []Point{{V: 2, T: 10000}, {V: 2, T: 15000}, {V: 2, T: 20000}, {V: 2, T: 25000}},
								Metric: labels.FromStrings("__name__", "metric"),
							},
						},
						nil,
					},
					Start: time.Unix(35, 0),
				},
				{
					Query: "metric[20s:5s] offset 7s",
					Result: Result{
						nil,
						Matrix{
							Series{
								Points: []Point{{V: 2, T: 10000}, {V: 2, T: 15000}, {V: 2, T: 20000}, {V: 2, T: 25000}},
								Metric: labels.FromStrings("__name__", "metric"),
							},
						},
						nil,
					},
					Start: time.Unix(35, 0),
				},
			},
		},
		{
			loadString: `load 10s
							http_requests{job="api-server", instance="0", group="production"}	0+10x1000 100+30x1000
							http_requests{job="api-server", instance="1", group="production"}	0+20x1000 200+30x1000
							http_requests{job="api-server", instance="0", group="canary"}		0+30x1000 300+80x1000
							http_requests{job="api-server", instance="1", group="canary"}		0+40x2000`,
			cases: []caseType{
				{ // Normal selector.
					Query: `http_requests{group=~"pro.*",instance="0"}[30s:10s]`,
					Result: Result{
						nil,
						Matrix{
							Series{
								Points: []Point{{V: 9990, T: 9990000}, {V: 10000, T: 10000000}, {V: 100, T: 10010000}, {V: 130, T: 10020000}},
								Metric: labels.FromStrings("__name__", "http_requests", "job", "api-server", "instance", "0", "group", "production"),
							},
						},
						nil,
					},
					Start: time.Unix(10020, 0),
				},
				{ // Default step.
					Query: `http_requests{group=~"pro.*",instance="0"}[5m:]`,
					Result: Result{
						nil,
						Matrix{
							Series{
								Points: []Point{{V: 9840, T: 9840000}, {V: 9900, T: 9900000}, {V: 9960, T: 9960000}, {V: 130, T: 10020000}, {V: 310, T: 10080000}},
								Metric: labels.FromStrings("__name__", "http_requests", "job", "api-server", "instance", "0", "group", "production"),
							},
						},
						nil,
					},
					Start: time.Unix(10100, 0),
				},
				{ // Checking if high offset (>LookbackDelta) is being taken care of.
					Query: `http_requests{group=~"pro.*",instance="0"}[5m:] offset 20m`,
					Result: Result{
						nil,
						Matrix{
							Series{
								Points: []Point{{V: 8640, T: 8640000}, {V: 8700, T: 8700000}, {V: 8760, T: 8760000}, {V: 8820, T: 8820000}, {V: 8880, T: 8880000}},
								Metric: labels.FromStrings("__name__", "http_requests", "job", "api-server", "instance", "0", "group", "production"),
							},
						},
						nil,
					},
					Start: time.Unix(10100, 0),
				},
				{
					Query: `rate(http_requests[1m])[15s:5s]`,
					Result: Result{
						nil,
						Matrix{
							Series{
								Points: []Point{{V: 3, T: 7985000}, {V: 3, T: 7990000}, {V: 3, T: 7995000}, {V: 3, T: 8000000}},
								Metric: labels.FromStrings("job", "api-server", "instance", "0", "group", "canary"),
							},
							Series{
								Points: []Point{{V: 4, T: 7985000}, {V: 4, T: 7990000}, {V: 4, T: 7995000}, {V: 4, T: 8000000}},
								Metric: labels.FromStrings("job", "api-server", "instance", "1", "group", "canary"),
							},
							Series{
								Points: []Point{{V: 1, T: 7985000}, {V: 1, T: 7990000}, {V: 1, T: 7995000}, {V: 1, T: 8000000}},
								Metric: labels.FromStrings("job", "api-server", "instance", "0", "group", "production"),
							},
							Series{
								Points: []Point{{V: 2, T: 7985000}, {V: 2, T: 7990000}, {V: 2, T: 7995000}, {V: 2, T: 8000000}},
								Metric: labels.FromStrings("job", "api-server", "instance", "1", "group", "production"),
							},
						},
						nil,
					},
					Start: time.Unix(8000, 0),
				},
				{
					Query: `sum(http_requests{group=~"pro.*"})[30s:10s]`,
					Result: Result{
						nil,
						Matrix{
							Series{
								Points: []Point{{V: 270, T: 90000}, {V: 300, T: 100000}, {V: 330, T: 110000}, {V: 360, T: 120000}},
								Metric: labels.Labels{},
							},
						},
						nil,
					},
					Start: time.Unix(120, 0),
				},
				{
					Query: `sum(http_requests)[40s:10s]`,
					Result: Result{
						nil,
						Matrix{
							Series{
								Points: []Point{{V: 800, T: 80000}, {V: 900, T: 90000}, {V: 1000, T: 100000}, {V: 1100, T: 110000}, {V: 1200, T: 120000}},
								Metric: labels.Labels{},
							},
						},
						nil,
					},
					Start: time.Unix(120, 0),
				},
				{
					Query: `(sum(http_requests{group=~"p.*"})+sum(http_requests{group=~"c.*"}))[20s:5s]`,
					Result: Result{
						nil,
						Matrix{
							Series{
								Points: []Point{{V: 1000, T: 100000}, {V: 1000, T: 105000}, {V: 1100, T: 110000}, {V: 1100, T: 115000}, {V: 1200, T: 120000}},
								Metric: labels.Labels{},
							},
						},
						nil,
					},
					Start: time.Unix(120, 0),
				},
			},
		},
	} {
		t.Run("", func(t *testing.T) {
			test, err := NewTest(t, tst.loadString)
			require.NoError(t, err)
			defer test.Close()

			require.NoError(t, test.Run())
			engine := test.QueryEngine()
			for _, c := range tst.cases {
				t.Run(c.Query, func(t *testing.T) {
					qry, err := engine.NewInstantQuery(test.Queryable(), nil, c.Query, c.Start)
					require.NoError(t, err)

					res := qry.Exec(test.Context())
					require.Equal(t, c.Result.Err, res.Err)
					mat := res.Value.(Matrix)
					sort.Sort(mat)
					require.Equal(t, c.Result.Value, mat)
				})
			}
		})
	}
}

type FakeQueryLogger struct {
	closed bool
	logs   []interface{}
}

func NewFakeQueryLogger() *FakeQueryLogger {
	return &FakeQueryLogger{
		closed: false,
		logs:   make([]interface{}, 0),
	}
}

func (f *FakeQueryLogger) Close() error {
	f.closed = true
	return nil
}

func (f *FakeQueryLogger) Log(l ...interface{}) error {
	f.logs = append(f.logs, l...)
	return nil
}

func TestQueryLogger_basic(t *testing.T) {
	opts := EngineOpts{
		Logger:     nil,
		Reg:        nil,
		MaxSamples: 10,
		Timeout:    10 * time.Second,
	}
	engine := NewEngine(opts)

	queryExec := func() {
		ctx, cancelCtx := context.WithCancel(context.Background())
		defer cancelCtx()
		query := engine.newTestQuery(func(ctx context.Context) error {
			return contextDone(ctx, "test statement execution")
		})
		res := query.Exec(ctx)
		require.NoError(t, res.Err)
	}

	// Query works without query log initialized.
	queryExec()

	f1 := NewFakeQueryLogger()
	engine.SetQueryLogger(f1)
	queryExec()
	for i, field := range []interface{}{"params", map[string]interface{}{"query": "test statement"}} {
		require.Equal(t, field, f1.logs[i])
	}

	l := len(f1.logs)
	queryExec()
	require.Equal(t, 2*l, len(f1.logs))

	// Test that we close the query logger when unsetting it.
	require.False(t, f1.closed, "expected f1 to be open, got closed")
	engine.SetQueryLogger(nil)
	require.True(t, f1.closed, "expected f1 to be closed, got open")
	queryExec()

	// Test that we close the query logger when swapping.
	f2 := NewFakeQueryLogger()
	f3 := NewFakeQueryLogger()
	engine.SetQueryLogger(f2)
	require.False(t, f2.closed, "expected f2 to be open, got closed")
	queryExec()
	engine.SetQueryLogger(f3)
	require.True(t, f2.closed, "expected f2 to be closed, got open")
	require.False(t, f3.closed, "expected f3 to be open, got closed")
	queryExec()
}

func TestQueryLogger_fields(t *testing.T) {
	opts := EngineOpts{
		Logger:     nil,
		Reg:        nil,
		MaxSamples: 10,
		Timeout:    10 * time.Second,
	}
	engine := NewEngine(opts)

	f1 := NewFakeQueryLogger()
	engine.SetQueryLogger(f1)

	ctx, cancelCtx := context.WithCancel(context.Background())
	ctx = NewOriginContext(ctx, map[string]interface{}{"foo": "bar"})
	defer cancelCtx()
	query := engine.newTestQuery(func(ctx context.Context) error {
		return contextDone(ctx, "test statement execution")
	})

	res := query.Exec(ctx)
	require.NoError(t, res.Err)

	expected := []string{"foo", "bar"}
	for i, field := range expected {
		v := f1.logs[len(f1.logs)-len(expected)+i].(string)
		require.Equal(t, field, v)
	}
}

func TestQueryLogger_error(t *testing.T) {
	opts := EngineOpts{
		Logger:     nil,
		Reg:        nil,
		MaxSamples: 10,
		Timeout:    10 * time.Second,
	}
	engine := NewEngine(opts)

	f1 := NewFakeQueryLogger()
	engine.SetQueryLogger(f1)

	ctx, cancelCtx := context.WithCancel(context.Background())
	ctx = NewOriginContext(ctx, map[string]interface{}{"foo": "bar"})
	defer cancelCtx()
	testErr := errors.New("failure")
	query := engine.newTestQuery(func(ctx context.Context) error {
		return testErr
	})

	res := query.Exec(ctx)
	require.Error(t, res.Err, "query should have failed")

	for i, field := range []interface{}{"params", map[string]interface{}{"query": "test statement"}, "error", testErr} {
		require.Equal(t, f1.logs[i], field)
	}
}

func TestPreprocessAndWrapWithStepInvariantExpr(t *testing.T) {
	startTime := time.Unix(1000, 0)
	endTime := time.Unix(9999, 0)
	testCases := []struct {
		input      string      // The input to be parsed.
		expected   parser.Expr // The expected expression AST.
		outputTest bool
	}{
		{
			input: "123.4567",
			expected: &parser.StepInvariantExpr{
				Expr: &parser.NumberLiteral{
					Val:      123.4567,
					PosRange: parser.PositionRange{Start: 0, End: 8},
				},
			},
		},
		{
			input: `"foo"`,
			expected: &parser.StepInvariantExpr{
				Expr: &parser.StringLiteral{
					Val:      "foo",
					PosRange: parser.PositionRange{Start: 0, End: 5},
				},
			},
		},
		{
			input: "foo * bar",
			expected: &parser.BinaryExpr{
				Op: parser.MUL,
				LHS: &parser.VectorSelector{
					Name: "foo",
					LabelMatchers: []*labels.Matcher{
						parser.MustLabelMatcher(labels.MatchEqual, "__name__", "foo"),
					},
					PosRange: parser.PositionRange{
						Start: 0,
						End:   3,
					},
				},
				RHS: &parser.VectorSelector{
					Name: "bar",
					LabelMatchers: []*labels.Matcher{
						parser.MustLabelMatcher(labels.MatchEqual, "__name__", "bar"),
					},
					PosRange: parser.PositionRange{
						Start: 6,
						End:   9,
					},
				},
				VectorMatching: &parser.VectorMatching{Card: parser.CardOneToOne},
			},
		},
		{
			input: "foo * bar @ 10",
			expected: &parser.BinaryExpr{
				Op: parser.MUL,
				LHS: &parser.VectorSelector{
					Name: "foo",
					LabelMatchers: []*labels.Matcher{
						parser.MustLabelMatcher(labels.MatchEqual, "__name__", "foo"),
					},
					PosRange: parser.PositionRange{
						Start: 0,
						End:   3,
					},
				},
				RHS: &parser.StepInvariantExpr{
					Expr: &parser.VectorSelector{
						Name: "bar",
						LabelMatchers: []*labels.Matcher{
							parser.MustLabelMatcher(labels.MatchEqual, "__name__", "bar"),
						},
						PosRange: parser.PositionRange{
							Start: 6,
							End:   14,
						},
						Timestamp: makeInt64Pointer(10000),
					},
				},
				VectorMatching: &parser.VectorMatching{Card: parser.CardOneToOne},
			},
		},
		{
			input: "foo @ 20 * bar @ 10",
			expected: &parser.StepInvariantExpr{
				Expr: &parser.BinaryExpr{
					Op: parser.MUL,
					LHS: &parser.VectorSelector{
						Name: "foo",
						LabelMatchers: []*labels.Matcher{
							parser.MustLabelMatcher(labels.MatchEqual, "__name__", "foo"),
						},
						PosRange: parser.PositionRange{
							Start: 0,
							End:   8,
						},
						Timestamp: makeInt64Pointer(20000),
					},
					RHS: &parser.VectorSelector{
						Name: "bar",
						LabelMatchers: []*labels.Matcher{
							parser.MustLabelMatcher(labels.MatchEqual, "__name__", "bar"),
						},
						PosRange: parser.PositionRange{
							Start: 11,
							End:   19,
						},
						Timestamp: makeInt64Pointer(10000),
					},
					VectorMatching: &parser.VectorMatching{Card: parser.CardOneToOne},
				},
			},
		},
		{
			input: "test[5s]",
			expected: &parser.MatrixSelector{
				VectorSelector: &parser.VectorSelector{
					Name: "test",
					LabelMatchers: []*labels.Matcher{
						parser.MustLabelMatcher(labels.MatchEqual, "__name__", "test"),
					},
					PosRange: parser.PositionRange{
						Start: 0,
						End:   4,
					},
				},
				Range:  5 * time.Second,
				EndPos: 8,
			},
		},
		{
			input: `test{a="b"}[5y] @ 1603774699`,
			expected: &parser.StepInvariantExpr{
				Expr: &parser.MatrixSelector{
					VectorSelector: &parser.VectorSelector{
						Name:      "test",
						Timestamp: makeInt64Pointer(1603774699000),
						LabelMatchers: []*labels.Matcher{
							parser.MustLabelMatcher(labels.MatchEqual, "a", "b"),
							parser.MustLabelMatcher(labels.MatchEqual, "__name__", "test"),
						},
						PosRange: parser.PositionRange{
							Start: 0,
							End:   11,
						},
					},
					Range:  5 * 365 * 24 * time.Hour,
					EndPos: 28,
				},
			},
		},
		{
			input: "sum by (foo)(some_metric)",
			expected: &parser.AggregateExpr{
				Op: parser.SUM,
				Expr: &parser.VectorSelector{
					Name: "some_metric",
					LabelMatchers: []*labels.Matcher{
						parser.MustLabelMatcher(labels.MatchEqual, "__name__", "some_metric"),
					},
					PosRange: parser.PositionRange{
						Start: 13,
						End:   24,
					},
				},
				Grouping: []string{"foo"},
				PosRange: parser.PositionRange{
					Start: 0,
					End:   25,
				},
			},
		},
		{
			input: "sum by (foo)(some_metric @ 10)",
			expected: &parser.StepInvariantExpr{
				Expr: &parser.AggregateExpr{
					Op: parser.SUM,
					Expr: &parser.VectorSelector{
						Name: "some_metric",
						LabelMatchers: []*labels.Matcher{
							parser.MustLabelMatcher(labels.MatchEqual, "__name__", "some_metric"),
						},
						PosRange: parser.PositionRange{
							Start: 13,
							End:   29,
						},
						Timestamp: makeInt64Pointer(10000),
					},
					Grouping: []string{"foo"},
					PosRange: parser.PositionRange{
						Start: 0,
						End:   30,
					},
				},
			},
		},
		{
			input: "sum(some_metric1 @ 10) + sum(some_metric2 @ 20)",
			expected: &parser.StepInvariantExpr{
				Expr: &parser.BinaryExpr{
					Op:             parser.ADD,
					VectorMatching: &parser.VectorMatching{},
					LHS: &parser.AggregateExpr{
						Op: parser.SUM,
						Expr: &parser.VectorSelector{
							Name: "some_metric1",
							LabelMatchers: []*labels.Matcher{
								parser.MustLabelMatcher(labels.MatchEqual, "__name__", "some_metric1"),
							},
							PosRange: parser.PositionRange{
								Start: 4,
								End:   21,
							},
							Timestamp: makeInt64Pointer(10000),
						},
						PosRange: parser.PositionRange{
							Start: 0,
							End:   22,
						},
					},
					RHS: &parser.AggregateExpr{
						Op: parser.SUM,
						Expr: &parser.VectorSelector{
							Name: "some_metric2",
							LabelMatchers: []*labels.Matcher{
								parser.MustLabelMatcher(labels.MatchEqual, "__name__", "some_metric2"),
							},
							PosRange: parser.PositionRange{
								Start: 29,
								End:   46,
							},
							Timestamp: makeInt64Pointer(20000),
						},
						PosRange: parser.PositionRange{
							Start: 25,
							End:   47,
						},
					},
				},
			},
		},
		{
			input: "some_metric and topk(5, rate(some_metric[1m] @ 20))",
			expected: &parser.BinaryExpr{
				Op: parser.LAND,
				VectorMatching: &parser.VectorMatching{
					Card: parser.CardManyToMany,
				},
				LHS: &parser.VectorSelector{
					Name: "some_metric",
					LabelMatchers: []*labels.Matcher{
						parser.MustLabelMatcher(labels.MatchEqual, "__name__", "some_metric"),
					},
					PosRange: parser.PositionRange{
						Start: 0,
						End:   11,
					},
				},
				RHS: &parser.StepInvariantExpr{
					Expr: &parser.AggregateExpr{
						Op: parser.TOPK,
						Expr: &parser.Call{
							Func: parser.MustGetFunction("rate"),
							Args: parser.Expressions{
								&parser.MatrixSelector{
									VectorSelector: &parser.VectorSelector{
										Name: "some_metric",
										LabelMatchers: []*labels.Matcher{
											parser.MustLabelMatcher(labels.MatchEqual, "__name__", "some_metric"),
										},
										PosRange: parser.PositionRange{
											Start: 29,
											End:   40,
										},
										Timestamp: makeInt64Pointer(20000),
									},
									Range:  1 * time.Minute,
									EndPos: 49,
								},
							},
							PosRange: parser.PositionRange{
								Start: 24,
								End:   50,
							},
						},
						Param: &parser.NumberLiteral{
							Val: 5,
							PosRange: parser.PositionRange{
								Start: 21,
								End:   22,
							},
						},
						PosRange: parser.PositionRange{
							Start: 16,
							End:   51,
						},
					},
				},
			},
		},
		{
			input: "time()",
			expected: &parser.Call{
				Func: parser.MustGetFunction("time"),
				Args: parser.Expressions{},
				PosRange: parser.PositionRange{
					Start: 0,
					End:   6,
				},
			},
		},
		{
			input: `foo{bar="baz"}[10m:6s]`,
			expected: &parser.SubqueryExpr{
				Expr: &parser.VectorSelector{
					Name: "foo",
					LabelMatchers: []*labels.Matcher{
						parser.MustLabelMatcher(labels.MatchEqual, "bar", "baz"),
						parser.MustLabelMatcher(labels.MatchEqual, "__name__", "foo"),
					},
					PosRange: parser.PositionRange{
						Start: 0,
						End:   14,
					},
				},
				Range:  10 * time.Minute,
				Step:   6 * time.Second,
				EndPos: 22,
			},
		},
		{
			input: `foo{bar="baz"}[10m:6s] @ 10`,
			expected: &parser.StepInvariantExpr{
				Expr: &parser.SubqueryExpr{
					Expr: &parser.VectorSelector{
						Name: "foo",
						LabelMatchers: []*labels.Matcher{
							parser.MustLabelMatcher(labels.MatchEqual, "bar", "baz"),
							parser.MustLabelMatcher(labels.MatchEqual, "__name__", "foo"),
						},
						PosRange: parser.PositionRange{
							Start: 0,
							End:   14,
						},
					},
					Range:     10 * time.Minute,
					Step:      6 * time.Second,
					Timestamp: makeInt64Pointer(10000),
					EndPos:    27,
				},
			},
		},
		{ // Even though the subquery is step invariant, the inside is also wrapped separately.
			input: `sum(foo{bar="baz"} @ 20)[10m:6s] @ 10`,
			expected: &parser.StepInvariantExpr{
				Expr: &parser.SubqueryExpr{
					Expr: &parser.StepInvariantExpr{
						Expr: &parser.AggregateExpr{
							Op: parser.SUM,
							Expr: &parser.VectorSelector{
								Name: "foo",
								LabelMatchers: []*labels.Matcher{
									parser.MustLabelMatcher(labels.MatchEqual, "bar", "baz"),
									parser.MustLabelMatcher(labels.MatchEqual, "__name__", "foo"),
								},
								PosRange: parser.PositionRange{
									Start: 4,
									End:   23,
								},
								Timestamp: makeInt64Pointer(20000),
							},
							PosRange: parser.PositionRange{
								Start: 0,
								End:   24,
							},
						},
					},
					Range:     10 * time.Minute,
					Step:      6 * time.Second,
					Timestamp: makeInt64Pointer(10000),
					EndPos:    37,
				},
			},
		},
		{
			input: `min_over_time(rate(foo{bar="baz"}[2s])[5m:] @ 1603775091)[4m:3s]`,
			expected: &parser.SubqueryExpr{
				Expr: &parser.StepInvariantExpr{
					Expr: &parser.Call{
						Func: parser.MustGetFunction("min_over_time"),
						Args: parser.Expressions{
							&parser.SubqueryExpr{
								Expr: &parser.Call{
									Func: parser.MustGetFunction("rate"),
									Args: parser.Expressions{
										&parser.MatrixSelector{
											VectorSelector: &parser.VectorSelector{
												Name: "foo",
												LabelMatchers: []*labels.Matcher{
													parser.MustLabelMatcher(labels.MatchEqual, "bar", "baz"),
													parser.MustLabelMatcher(labels.MatchEqual, "__name__", "foo"),
												},
												PosRange: parser.PositionRange{
													Start: 19,
													End:   33,
												},
											},
											Range:  2 * time.Second,
											EndPos: 37,
										},
									},
									PosRange: parser.PositionRange{
										Start: 14,
										End:   38,
									},
								},
								Range:     5 * time.Minute,
								Timestamp: makeInt64Pointer(1603775091000),
								EndPos:    56,
							},
						},
						PosRange: parser.PositionRange{
							Start: 0,
							End:   57,
						},
					},
				},
				Range:  4 * time.Minute,
				Step:   3 * time.Second,
				EndPos: 64,
			},
		},
		{
			input: `some_metric @ 123 offset 1m [10m:5s]`,
			expected: &parser.SubqueryExpr{
				Expr: &parser.StepInvariantExpr{
					Expr: &parser.VectorSelector{
						Name: "some_metric",
						LabelMatchers: []*labels.Matcher{
							parser.MustLabelMatcher(labels.MatchEqual, "__name__", "some_metric"),
						},
						PosRange: parser.PositionRange{
							Start: 0,
							End:   27,
						},
						Timestamp:      makeInt64Pointer(123000),
						OriginalOffset: 1 * time.Minute,
					},
				},
				Range:  10 * time.Minute,
				Step:   5 * time.Second,
				EndPos: 36,
			},
		},
		{
			input: `some_metric[10m:5s] offset 1m @ 123`,
			expected: &parser.StepInvariantExpr{
				Expr: &parser.SubqueryExpr{
					Expr: &parser.VectorSelector{
						Name: "some_metric",
						LabelMatchers: []*labels.Matcher{
							parser.MustLabelMatcher(labels.MatchEqual, "__name__", "some_metric"),
						},
						PosRange: parser.PositionRange{
							Start: 0,
							End:   11,
						},
					},
					Timestamp:      makeInt64Pointer(123000),
					OriginalOffset: 1 * time.Minute,
					Range:          10 * time.Minute,
					Step:           5 * time.Second,
					EndPos:         35,
				},
			},
		},
		{
			input: `(foo + bar{nm="val"} @ 1234)[5m:] @ 1603775019`,
			expected: &parser.StepInvariantExpr{
				Expr: &parser.SubqueryExpr{
					Expr: &parser.ParenExpr{
						Expr: &parser.BinaryExpr{
							Op: parser.ADD,
							VectorMatching: &parser.VectorMatching{
								Card: parser.CardOneToOne,
							},
							LHS: &parser.VectorSelector{
								Name: "foo",
								LabelMatchers: []*labels.Matcher{
									parser.MustLabelMatcher(labels.MatchEqual, "__name__", "foo"),
								},
								PosRange: parser.PositionRange{
									Start: 1,
									End:   4,
								},
							},
							RHS: &parser.StepInvariantExpr{
								Expr: &parser.VectorSelector{
									Name: "bar",
									LabelMatchers: []*labels.Matcher{
										parser.MustLabelMatcher(labels.MatchEqual, "nm", "val"),
										parser.MustLabelMatcher(labels.MatchEqual, "__name__", "bar"),
									},
									Timestamp: makeInt64Pointer(1234000),
									PosRange: parser.PositionRange{
										Start: 7,
										End:   27,
									},
								},
							},
						},
						PosRange: parser.PositionRange{
							Start: 0,
							End:   28,
						},
					},
					Range:     5 * time.Minute,
					Timestamp: makeInt64Pointer(1603775019000),
					EndPos:    46,
				},
			},
		},
		{
			input: "abs(abs(metric @ 10))",
			expected: &parser.StepInvariantExpr{
				Expr: &parser.Call{
					Func: &parser.Function{
						Name:       "abs",
						ArgTypes:   []parser.ValueType{parser.ValueTypeVector},
						ReturnType: parser.ValueTypeVector,
					},
					Args: parser.Expressions{&parser.Call{
						Func: &parser.Function{
							Name:       "abs",
							ArgTypes:   []parser.ValueType{parser.ValueTypeVector},
							ReturnType: parser.ValueTypeVector,
						},
						Args: parser.Expressions{&parser.VectorSelector{
							Name: "metric",
							LabelMatchers: []*labels.Matcher{
								parser.MustLabelMatcher(labels.MatchEqual, "__name__", "metric"),
							},
							PosRange: parser.PositionRange{
								Start: 8,
								End:   19,
							},
							Timestamp: makeInt64Pointer(10000),
						}},
						PosRange: parser.PositionRange{
							Start: 4,
							End:   20,
						},
					}},
					PosRange: parser.PositionRange{
						Start: 0,
						End:   21,
					},
				},
			},
		},
		{
			input: "sum(sum(some_metric1 @ 10) + sum(some_metric2 @ 20))",
			expected: &parser.StepInvariantExpr{
				Expr: &parser.AggregateExpr{
					Op: parser.SUM,
					Expr: &parser.BinaryExpr{
						Op:             parser.ADD,
						VectorMatching: &parser.VectorMatching{},
						LHS: &parser.AggregateExpr{
							Op: parser.SUM,
							Expr: &parser.VectorSelector{
								Name: "some_metric1",
								LabelMatchers: []*labels.Matcher{
									parser.MustLabelMatcher(labels.MatchEqual, "__name__", "some_metric1"),
								},
								PosRange: parser.PositionRange{
									Start: 8,
									End:   25,
								},
								Timestamp: makeInt64Pointer(10000),
							},
							PosRange: parser.PositionRange{
								Start: 4,
								End:   26,
							},
						},
						RHS: &parser.AggregateExpr{
							Op: parser.SUM,
							Expr: &parser.VectorSelector{
								Name: "some_metric2",
								LabelMatchers: []*labels.Matcher{
									parser.MustLabelMatcher(labels.MatchEqual, "__name__", "some_metric2"),
								},
								PosRange: parser.PositionRange{
									Start: 33,
									End:   50,
								},
								Timestamp: makeInt64Pointer(20000),
							},
							PosRange: parser.PositionRange{
								Start: 29,
								End:   52,
							},
						},
					},
					PosRange: parser.PositionRange{
						Start: 0,
						End:   52,
					},
				},
			},
		},
		{
			input: `foo @ start()`,
			expected: &parser.StepInvariantExpr{
				Expr: &parser.VectorSelector{
					Name: "foo",
					LabelMatchers: []*labels.Matcher{
						parser.MustLabelMatcher(labels.MatchEqual, "__name__", "foo"),
					},
					PosRange: parser.PositionRange{
						Start: 0,
						End:   13,
					},
					Timestamp:  makeInt64Pointer(timestamp.FromTime(startTime)),
					StartOrEnd: parser.START,
				},
			},
		},
		{
			input: `foo @ end()`,
			expected: &parser.StepInvariantExpr{
				Expr: &parser.VectorSelector{
					Name: "foo",
					LabelMatchers: []*labels.Matcher{
						parser.MustLabelMatcher(labels.MatchEqual, "__name__", "foo"),
					},
					PosRange: parser.PositionRange{
						Start: 0,
						End:   11,
					},
					Timestamp:  makeInt64Pointer(timestamp.FromTime(endTime)),
					StartOrEnd: parser.END,
				},
			},
		},
		{
			input: `test[5y] @ start()`,
			expected: &parser.StepInvariantExpr{
				Expr: &parser.MatrixSelector{
					VectorSelector: &parser.VectorSelector{
						Name:       "test",
						Timestamp:  makeInt64Pointer(timestamp.FromTime(startTime)),
						StartOrEnd: parser.START,
						LabelMatchers: []*labels.Matcher{
							parser.MustLabelMatcher(labels.MatchEqual, "__name__", "test"),
						},
						PosRange: parser.PositionRange{
							Start: 0,
							End:   4,
						},
					},
					Range:  5 * 365 * 24 * time.Hour,
					EndPos: 18,
				},
			},
		},
		{
			input: `test[5y] @ end()`,
			expected: &parser.StepInvariantExpr{
				Expr: &parser.MatrixSelector{
					VectorSelector: &parser.VectorSelector{
						Name:       "test",
						Timestamp:  makeInt64Pointer(timestamp.FromTime(endTime)),
						StartOrEnd: parser.END,
						LabelMatchers: []*labels.Matcher{
							parser.MustLabelMatcher(labels.MatchEqual, "__name__", "test"),
						},
						PosRange: parser.PositionRange{
							Start: 0,
							End:   4,
						},
					},
					Range:  5 * 365 * 24 * time.Hour,
					EndPos: 16,
				},
			},
		},
		{
			input: `some_metric[10m:5s] @ start()`,
			expected: &parser.StepInvariantExpr{
				Expr: &parser.SubqueryExpr{
					Expr: &parser.VectorSelector{
						Name: "some_metric",
						LabelMatchers: []*labels.Matcher{
							parser.MustLabelMatcher(labels.MatchEqual, "__name__", "some_metric"),
						},
						PosRange: parser.PositionRange{
							Start: 0,
							End:   11,
						},
					},
					Timestamp:  makeInt64Pointer(timestamp.FromTime(startTime)),
					StartOrEnd: parser.START,
					Range:      10 * time.Minute,
					Step:       5 * time.Second,
					EndPos:     29,
				},
			},
		},
		{
			input: `some_metric[10m:5s] @ end()`,
			expected: &parser.StepInvariantExpr{
				Expr: &parser.SubqueryExpr{
					Expr: &parser.VectorSelector{
						Name: "some_metric",
						LabelMatchers: []*labels.Matcher{
							parser.MustLabelMatcher(labels.MatchEqual, "__name__", "some_metric"),
						},
						PosRange: parser.PositionRange{
							Start: 0,
							End:   11,
						},
					},
					Timestamp:  makeInt64Pointer(timestamp.FromTime(endTime)),
					StartOrEnd: parser.END,
					Range:      10 * time.Minute,
					Step:       5 * time.Second,
					EndPos:     27,
				},
			},
		},
		{
			input:      `floor(some_metric / (3 * 1024))`,
			outputTest: true,
			expected: &parser.Call{
				Func: &parser.Function{
					Name:       "floor",
					ArgTypes:   []parser.ValueType{parser.ValueTypeVector},
					ReturnType: parser.ValueTypeVector,
				},
				Args: parser.Expressions{
					&parser.BinaryExpr{
						Op: parser.DIV,
						LHS: &parser.VectorSelector{
							Name: "some_metric",
							LabelMatchers: []*labels.Matcher{
								parser.MustLabelMatcher(labels.MatchEqual, "__name__", "some_metric"),
							},
							PosRange: parser.PositionRange{
								Start: 6,
								End:   17,
							},
						},
						RHS: &parser.StepInvariantExpr{
							Expr: &parser.ParenExpr{
								Expr: &parser.BinaryExpr{
									Op: parser.MUL,
									LHS: &parser.NumberLiteral{
										Val: 3,
										PosRange: parser.PositionRange{
											Start: 21,
											End:   22,
										},
									},
									RHS: &parser.NumberLiteral{
										Val: 1024,
										PosRange: parser.PositionRange{
											Start: 25,
											End:   29,
										},
									},
								},
								PosRange: parser.PositionRange{
									Start: 20,
									End:   30,
								},
							},
						},
					},
				},
				PosRange: parser.PositionRange{
					Start: 0,
					End:   31,
				},
			},
		},
	}

	for _, test := range testCases {
		t.Run(test.input, func(t *testing.T) {
			expr, err := parser.ParseExpr(test.input)
			require.NoError(t, err)
			expr = PreprocessExpr(expr, startTime, endTime)
			if test.outputTest {
				require.Equal(t, test.input, expr.String(), "error on input '%s'", test.input)
			}
			require.Equal(t, test.expected, expr, "error on input '%s'", test.input)
		})
	}
}

func TestEngineOptsValidation(t *testing.T) {
	cases := []struct {
		opts     EngineOpts
		query    string
		fail     bool
		expError error
	}{
		{
			opts:  EngineOpts{EnableAtModifier: false},
			query: "metric @ 100", fail: true, expError: ErrValidationAtModifierDisabled,
		}, {
			opts:  EngineOpts{EnableAtModifier: false},
			query: "rate(metric[1m] @ 100)", fail: true, expError: ErrValidationAtModifierDisabled,
		}, {
			opts:  EngineOpts{EnableAtModifier: false},
			query: "rate(metric[1h:1m] @ 100)", fail: true, expError: ErrValidationAtModifierDisabled,
		}, {
			opts:  EngineOpts{EnableAtModifier: false},
			query: "metric @ start()", fail: true, expError: ErrValidationAtModifierDisabled,
		}, {
			opts:  EngineOpts{EnableAtModifier: false},
			query: "rate(metric[1m] @ start())", fail: true, expError: ErrValidationAtModifierDisabled,
		}, {
			opts:  EngineOpts{EnableAtModifier: false},
			query: "rate(metric[1h:1m] @ start())", fail: true, expError: ErrValidationAtModifierDisabled,
		}, {
			opts:  EngineOpts{EnableAtModifier: false},
			query: "metric @ end()", fail: true, expError: ErrValidationAtModifierDisabled,
		}, {
			opts:  EngineOpts{EnableAtModifier: false},
			query: "rate(metric[1m] @ end())", fail: true, expError: ErrValidationAtModifierDisabled,
		}, {
			opts:  EngineOpts{EnableAtModifier: false},
			query: "rate(metric[1h:1m] @ end())", fail: true, expError: ErrValidationAtModifierDisabled,
		}, {
			opts:  EngineOpts{EnableAtModifier: true},
			query: "metric @ 100",
		}, {
			opts:  EngineOpts{EnableAtModifier: true},
			query: "rate(metric[1m] @ start())",
		}, {
			opts:  EngineOpts{EnableAtModifier: true},
			query: "rate(metric[1h:1m] @ end())",
		}, {
			opts:  EngineOpts{EnableNegativeOffset: false},
			query: "metric offset -1s", fail: true, expError: ErrValidationNegativeOffsetDisabled,
		}, {
			opts:  EngineOpts{EnableNegativeOffset: true},
			query: "metric offset -1s",
		}, {
			opts:  EngineOpts{EnableAtModifier: true, EnableNegativeOffset: true},
			query: "metric @ 100 offset -2m",
		}, {
			opts:  EngineOpts{EnableAtModifier: true, EnableNegativeOffset: true},
			query: "metric offset -2m @ 100",
		},
	}

	for _, c := range cases {
		eng := NewEngine(c.opts)
		_, err1 := eng.NewInstantQuery(nil, nil, c.query, time.Unix(10, 0))
		_, err2 := eng.NewRangeQuery(nil, nil, c.query, time.Unix(0, 0), time.Unix(10, 0), time.Second)
		if c.fail {
			require.Equal(t, c.expError, err1)
			require.Equal(t, c.expError, err2)
		} else {
			require.Nil(t, err1)
			require.Nil(t, err2)
		}
	}
}

func TestRangeQuery(t *testing.T) {
	cases := []struct {
		Name     string
		Load     string
		Query    string
		Result   parser.Value
		Start    time.Time
		End      time.Time
		Interval time.Duration
	}{
		{
			Name: "sum_over_time with all values",
			Load: `load 30s
              bar 0 1 10 100 1000`,
			Query: "sum_over_time(bar[30s])",
			Result: Matrix{
				Series{
					Points: []Point{{V: 0, T: 0}, {V: 11, T: 60000}, {V: 1100, T: 120000}},
					Metric: labels.Labels{},
				},
			},
			Start:    time.Unix(0, 0),
			End:      time.Unix(120, 0),
			Interval: 60 * time.Second,
		},
		{
			Name: "sum_over_time with trailing values",
			Load: `load 30s
              bar 0 1 10 100 1000 0 0 0 0`,
			Query: "sum_over_time(bar[30s])",
			Result: Matrix{
				Series{
					Points: []Point{{V: 0, T: 0}, {V: 11, T: 60000}, {V: 1100, T: 120000}},
					Metric: labels.Labels{},
				},
			},
			Start:    time.Unix(0, 0),
			End:      time.Unix(120, 0),
			Interval: 60 * time.Second,
		},
		{
			Name: "sum_over_time with all values long",
			Load: `load 30s
              bar 0 1 10 100 1000 10000 100000 1000000 10000000`,
			Query: "sum_over_time(bar[30s])",
			Result: Matrix{
				Series{
					Points: []Point{{V: 0, T: 0}, {V: 11, T: 60000}, {V: 1100, T: 120000}, {V: 110000, T: 180000}, {V: 11000000, T: 240000}},
					Metric: labels.Labels{},
				},
			},
			Start:    time.Unix(0, 0),
			End:      time.Unix(240, 0),
			Interval: 60 * time.Second,
		},
		{
			Name: "sum_over_time with all values random",
			Load: `load 30s
              bar 5 17 42 2 7 905 51`,
			Query: "sum_over_time(bar[30s])",
			Result: Matrix{
				Series{
					Points: []Point{{V: 5, T: 0}, {V: 59, T: 60000}, {V: 9, T: 120000}, {V: 956, T: 180000}},
					Metric: labels.Labels{},
				},
			},
			Start:    time.Unix(0, 0),
			End:      time.Unix(180, 0),
			Interval: 60 * time.Second,
		},
		{
			Name: "metric query",
			Load: `load 30s
              metric 1+1x4`,
			Query: "metric",
			Result: Matrix{
				Series{
					Points: []Point{{V: 1, T: 0}, {V: 3, T: 60000}, {V: 5, T: 120000}},
					Metric: labels.Labels{labels.Label{Name: "__name__", Value: "metric"}},
				},
			},
			Start:    time.Unix(0, 0),
			End:      time.Unix(120, 0),
			Interval: 1 * time.Minute,
		},
		{
			Name: "metric query with trailing values",
			Load: `load 30s
              metric 1+1x8`,
			Query: "metric",
			Result: Matrix{
				Series{
					Points: []Point{{V: 1, T: 0}, {V: 3, T: 60000}, {V: 5, T: 120000}},
					Metric: labels.Labels{labels.Label{Name: "__name__", Value: "metric"}},
				},
			},
			Start:    time.Unix(0, 0),
			End:      time.Unix(120, 0),
			Interval: 1 * time.Minute,
		},
		{
			Name: "short-circuit",
			Load: `load 30s
							foo{job="1"} 1+1x4
							bar{job="2"} 1+1x4`,
			Query: `foo > 2 or bar`,
			Result: Matrix{
				Series{
					Points: []Point{{V: 1, T: 0}, {V: 3, T: 60000}, {V: 5, T: 120000}},
					Metric: labels.Labels{
						labels.Label{Name: "__name__", Value: "bar"},
						labels.Label{Name: "job", Value: "2"},
					},
				},
				Series{
					Points: []Point{{V: 3, T: 60000}, {V: 5, T: 120000}},
					Metric: labels.Labels{
						labels.Label{Name: "__name__", Value: "foo"},
						labels.Label{Name: "job", Value: "1"},
					},
				},
			},
			Start:    time.Unix(0, 0),
			End:      time.Unix(120, 0),
			Interval: 1 * time.Minute,
		},
	}
	for _, c := range cases {
		t.Run(c.Name, func(t *testing.T) {
			test, err := NewTest(t, c.Load)
			require.NoError(t, err)
			defer test.Close()

			err = test.Run()
			require.NoError(t, err)

			qry, err := test.QueryEngine().NewRangeQuery(test.Queryable(), nil, c.Query, c.Start, c.End, c.Interval)
			require.NoError(t, err)

			res := qry.Exec(test.Context())
			require.NoError(t, res.Err)
			require.Equal(t, c.Result, res.Value)
		})
	}
}

func TestSparseHistogramRate(t *testing.T) {
	// TODO(beorn7): Integrate histograms into the PromQL testing framework
	// and write more tests there.
	test, err := NewTest(t, "")
	require.NoError(t, err)
	defer test.Close()

	seriesName := "sparse_histogram_series"
	lbls := labels.FromStrings("__name__", seriesName)

	app := test.Storage().Appender(context.TODO())
	for i, h := range tsdb.GenerateTestHistograms(100) {
		_, err := app.AppendHistogram(0, lbls, int64(i)*int64(15*time.Second/time.Millisecond), h)
		require.NoError(t, err)
	}
	require.NoError(t, app.Commit())

	require.NoError(t, test.Run())
	engine := test.QueryEngine()

	queryString := fmt.Sprintf("rate(%s[1m])", seriesName)
	qry, err := engine.NewInstantQuery(test.Queryable(), nil, queryString, timestamp.Time(int64(5*time.Minute/time.Millisecond)))
	require.NoError(t, err)
	res := qry.Exec(test.Context())
	require.NoError(t, res.Err)
	vector, err := res.Vector()
	require.NoError(t, err)
	require.Len(t, vector, 1)
	actualHistogram := vector[0].H
	expectedHistogram := &histogram.FloatHistogram{
		Schema:          1,
		ZeroThreshold:   0.001,
		ZeroCount:       1. / 15.,
		Count:           4. / 15.,
		Sum:             1.226666666666667,
		PositiveSpans:   []histogram.Span{{Offset: 0, Length: 5}},
		PositiveBuckets: []float64{1. / 15., 1. / 15., 0, 1. / 15., 1. / 15.},
	}
	require.Equal(t, expectedHistogram, actualHistogram)
}

func TestSparseHistogram_HistogramQuantile(t *testing.T) {
	// TODO(codesome): Integrate histograms into the PromQL testing framework
	// and write more tests there.
	type subCase struct {
		quantile string
		value    float64
	}

	cases := []struct {
		text string
		// Histogram to test.
		h *histogram.Histogram
		// Different quantiles to test for this histogram.
		subCases []subCase
	}{
		{
			text: "all positive buckets with zero bucket",
			h: &histogram.Histogram{
				Count:         12,
				ZeroCount:     2,
				ZeroThreshold: 0.001,
				Sum:           100, // Does not matter.
				Schema:        0,
				PositiveSpans: []histogram.Span{
					{Offset: 0, Length: 2},
					{Offset: 1, Length: 2},
				},
				PositiveBuckets: []int64{2, 1, -2, 3},
			},
			subCases: []subCase{
				{
					quantile: "1.0001",
					value:    math.Inf(1),
				},
				{
					quantile: "1",
					value:    16,
				},
				{
					quantile: "0.99",
					value:    15.759999999999998,
				},
				{
					quantile: "0.9",
					value:    13.600000000000001,
				},
				{
					quantile: "0.6",
					value:    4.799999999999997,
				},
				{
					quantile: "0.5",
					value:    1.6666666666666665,
				},
				{ // Zero bucket.
					quantile: "0.1",
					value:    0.0006000000000000001,
				},
				{
					quantile: "0",
					value:    0,
				},
				{
					quantile: "-1",
					value:    math.Inf(-1),
				},
			},
		},
		{
			text: "all negative buckets with zero bucket",
			h: &histogram.Histogram{
				Count:         12,
				ZeroCount:     2,
				ZeroThreshold: 0.001,
				Sum:           100, // Does not matter.
				Schema:        0,
				NegativeSpans: []histogram.Span{
					{Offset: 0, Length: 2},
					{Offset: 1, Length: 2},
				},
				NegativeBuckets: []int64{2, 1, -2, 3},
			},
			subCases: []subCase{
				{
					quantile: "1.0001",
					value:    math.Inf(1),
				},
				{ // Zero bucket.
					quantile: "1",
					value:    0.001,
				},
				{ // Zero bucket.
					quantile: "0.99",
					value:    0.0008799999999999991,
				},
				{ // Zero bucket.
					quantile: "0.9",
					value:    -0.00019999999999999933,
				},
				{
					quantile: "0.5",
					value:    -1.6666666666666667,
				},
				{
					quantile: "0.1",
					value:    -13.6,
				},
				{
					quantile: "0",
					value:    -16,
				},
				{
					quantile: "-1",
					value:    math.Inf(-1),
				},
			},
		},
		{
			text: "both positive and negative buckets with zero bucket",
			h: &histogram.Histogram{
				Count:         24,
				ZeroCount:     4,
				ZeroThreshold: 0.001,
				Sum:           100, // Does not matter.
				Schema:        0,
				PositiveSpans: []histogram.Span{
					{Offset: 0, Length: 2},
					{Offset: 1, Length: 2},
				},
				PositiveBuckets: []int64{2, 1, -2, 3},
				NegativeSpans: []histogram.Span{
					{Offset: 0, Length: 2},
					{Offset: 1, Length: 2},
				},
				NegativeBuckets: []int64{2, 1, -2, 3},
			},
			subCases: []subCase{
				{
					quantile: "1.0001",
					value:    math.Inf(1),
				},
				{
					quantile: "1",
					value:    16,
				},
				{
					quantile: "0.99",
					value:    15.519999999999996,
				},
				{
					quantile: "0.9",
					value:    11.200000000000003,
				},
				{
					quantile: "0.7",
					value:    1.2666666666666657,
				},
				{ // Zero bucket.
					quantile: "0.55",
					value:    0.0006000000000000005,
				},
				{ // Zero bucket.
					quantile: "0.5",
					value:    0,
				},
				{ // Zero bucket.
					quantile: "0.45",
					value:    -0.0005999999999999996,
				},
				{
					quantile: "0.3",
					value:    -1.266666666666667,
				},
				{
					quantile: "0.1",
					value:    -11.2,
				},
				{
					quantile: "0.01",
					value:    -15.52,
				},
				{
					quantile: "0",
					value:    -16,
				},
				{
					quantile: "-1",
					value:    math.Inf(-1),
				},
			},
		},
	}

	for i, c := range cases {
		t.Run(c.text, func(t *testing.T) {
			// TODO(codesome): Check if TSDB is handling these histograms properly.
			// When testing, the 3rd case of both positive and
			// negative buckets did not get any histograms in the
			// query engine when the storage was shared, even with a
			// good time gap between all histograms.  It is possible
			// that the recode is failing. It was fine between the
			// first two cases where there is a change of bucket
			// layout.

			test, err := NewTest(t, "")
			require.NoError(t, err)
			t.Cleanup(test.Close)

			seriesName := "sparse_histogram_series"
			lbls := labels.FromStrings("__name__", seriesName)
			engine := test.QueryEngine()

			ts := int64(i+1) * int64(10*time.Minute/time.Millisecond)
			app := test.Storage().Appender(context.TODO())
			_, err = app.AppendHistogram(0, lbls, ts, c.h)
			require.NoError(t, err)
			require.NoError(t, app.Commit())

			for j, sc := range c.subCases {
				t.Run(fmt.Sprintf("%d %s", j, sc.quantile), func(t *testing.T) {
					queryString := fmt.Sprintf("histogram_quantile(%s, %s)", sc.quantile, seriesName)
					qry, err := engine.NewInstantQuery(test.Queryable(), nil, queryString, timestamp.Time(ts))
					require.NoError(t, err)

					res := qry.Exec(test.Context())
					require.NoError(t, res.Err)

					vector, err := res.Vector()
					require.NoError(t, err)

					require.Len(t, vector, 1)
					require.Nil(t, vector[0].H)
					require.Equal(t, sc.value, vector[0].V)
				})
			}
		})
	}
}

func TestSparseHistogram_Sum_AddOperator(t *testing.T) {
	// TODO(codesome): Integrate histograms into the PromQL testing framework
	// and write more tests there.
	cases := []struct {
		histograms []histogram.Histogram
		expected   histogram.FloatHistogram
	}{
		{
			histograms: []histogram.Histogram{
				{
					Schema:        0,
					Count:         9,
					Sum:           1234.5,
					ZeroThreshold: 0.001,
					ZeroCount:     4,
					PositiveSpans: []histogram.Span{
						{Offset: 0, Length: 2},
						{Offset: 1, Length: 2},
					},
					PositiveBuckets: []int64{1, 1, -1, 0},
					NegativeSpans: []histogram.Span{
						{Offset: 0, Length: 2},
						{Offset: 2, Length: 2},
					},
					NegativeBuckets: []int64{2, 2, -3, 8},
				},
				{
					Schema:        0,
					Count:         15,
					Sum:           2345.6,
					ZeroThreshold: 0.001,
					ZeroCount:     5,
					PositiveSpans: []histogram.Span{
						{Offset: 0, Length: 4},
						{Offset: 0, Length: 0},
						{Offset: 0, Length: 3},
					},
					PositiveBuckets: []int64{1, 2, -2, 1, -1, 0, 0},
					NegativeSpans: []histogram.Span{
						{Offset: 1, Length: 4},
						{Offset: 2, Length: 0},
						{Offset: 2, Length: 3},
					},
					NegativeBuckets: []int64{1, 3, -2, 5, -2, 0, -3},
				},
				{
					Schema:        0,
					Count:         15,
					Sum:           1111.1,
					ZeroThreshold: 0.001,
					ZeroCount:     5,
					PositiveSpans: []histogram.Span{
						{Offset: 0, Length: 4},
						{Offset: 0, Length: 0},
						{Offset: 0, Length: 3},
					},
					PositiveBuckets: []int64{1, 2, -2, 1, -1, 0, 0},
					NegativeSpans: []histogram.Span{
						{Offset: 1, Length: 4},
						{Offset: 2, Length: 0},
						{Offset: 2, Length: 3},
					},
					NegativeBuckets: []int64{1, 3, -2, 5, -2, 0, -3},
				},
			},
			expected: histogram.FloatHistogram{
				Schema:        0,
				ZeroThreshold: 0.001,
				ZeroCount:     14,
				Count:         39,
				Sum:           4691.2,
				PositiveSpans: []histogram.Span{
					{Offset: 0, Length: 3},
					{Offset: 0, Length: 4},
				},
				PositiveBuckets: []float64{3, 8, 2, 5, 3, 2, 2},
				NegativeSpans: []histogram.Span{
					{Offset: 0, Length: 4},
					{Offset: 0, Length: 2},
					{Offset: 3, Length: 3},
				},
				NegativeBuckets: []float64{2, 6, 8, 4, 15, 9, 10, 10, 4},
			},
		},
	}

	for i, c := range cases {
		t.Run(fmt.Sprintf("%d", i), func(t *testing.T) {
			test, err := NewTest(t, "")
			require.NoError(t, err)
			t.Cleanup(test.Close)

			seriesName := "sparse_histogram_series"

			engine := test.QueryEngine()

			ts := int64(i+1) * int64(10*time.Minute/time.Millisecond)
			app := test.Storage().Appender(context.TODO())
			for idx, h := range c.histograms {
				lbls := labels.FromStrings("__name__", seriesName, "idx", fmt.Sprintf("%d", idx))
				// Since we mutate h later, we need to create a copy here.
				_, err = app.AppendHistogram(0, lbls, ts, h.Copy())
			}
			require.NoError(t, err)
			require.NoError(t, app.Commit())

			queryAndCheck := func(queryString string) {
				qry, err := engine.NewInstantQuery(test.Queryable(), nil, queryString, timestamp.Time(ts))
				require.NoError(t, err)

				res := qry.Exec(test.Context())
				require.NoError(t, res.Err)

				vector, err := res.Vector()
				require.NoError(t, err)

				require.Len(t, vector, 1)
				require.Equal(t, &c.expected, vector[0].H)
			}

			// sum().
			queryString := fmt.Sprintf("sum(%s)", seriesName)
			queryAndCheck(queryString)

			// + operator.
			queryString = fmt.Sprintf(`%s{idx="0"}`, seriesName)
			for idx := 1; idx < len(c.histograms); idx++ {
				queryString += fmt.Sprintf(` + ignoring(idx) %s{idx="%d"}`, seriesName, idx)
			}
			queryAndCheck(queryString)
		})
	}
}<|MERGE_RESOLUTION|>--- conflicted
+++ resolved
@@ -16,12 +16,8 @@
 import (
 	"context"
 	"errors"
-<<<<<<< HEAD
 	"fmt"
-	"io/ioutil"
 	"math"
-=======
->>>>>>> fc6be02d
 	"os"
 	"sort"
 	"testing"
