--- conflicted
+++ resolved
@@ -18,12 +18,7 @@
 	"errors"
 	"fmt"
 	"math"
-<<<<<<< HEAD
-=======
 	"slices"
-	"strings"
-	"unicode/utf8"
->>>>>>> 92312b6e
 
 	"github.com/oklog/ulid"
 
