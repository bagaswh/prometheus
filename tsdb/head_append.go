// Copyright 2021 The Prometheus Authors
// Licensed under the Apache License, Version 2.0 (the "License");
// you may not use this file except in compliance with the License.
// You may obtain a copy of the License at
//
// http://www.apache.org/licenses/LICENSE-2.0
//
// Unless required by applicable law or agreed to in writing, software
// distributed under the License is distributed on an "AS IS" BASIS,
// WITHOUT WARRANTIES OR CONDITIONS OF ANY KIND, either express or implied.
// See the License for the specific language governing permissions and
// limitations under the License.

package tsdb

import (
	"context"
	"fmt"
	"math"

	"github.com/go-kit/log/level"
	"github.com/pkg/errors"

	"github.com/prometheus/prometheus/model/exemplar"
	"github.com/prometheus/prometheus/model/histogram"
	"github.com/prometheus/prometheus/model/labels"
	"github.com/prometheus/prometheus/model/value"
	"github.com/prometheus/prometheus/storage"
	"github.com/prometheus/prometheus/tsdb/chunkenc"
	"github.com/prometheus/prometheus/tsdb/chunks"
	"github.com/prometheus/prometheus/tsdb/record"
)

// initAppender is a helper to initialize the time bounds of the head
// upon the first sample it receives.
type initAppender struct {
	app  storage.Appender
	head *Head
}

var _ storage.GetRef = &initAppender{}

func (a *initAppender) Append(ref storage.SeriesRef, lset labels.Labels, t int64, v float64) (storage.SeriesRef, error) {
	if a.app != nil {
		return a.app.Append(ref, lset, t, v)
	}

	a.head.initTime(t)
	a.app = a.head.appender()
	return a.app.Append(ref, lset, t, v)
}

func (a *initAppender) AppendExemplar(ref storage.SeriesRef, l labels.Labels, e exemplar.Exemplar) (storage.SeriesRef, error) {
	// Check if exemplar storage is enabled.
	if !a.head.opts.EnableExemplarStorage || a.head.opts.MaxExemplars.Load() <= 0 {
		return 0, nil
	}

	if a.app != nil {
		return a.app.AppendExemplar(ref, l, e)
	}
	// We should never reach here given we would call Append before AppendExemplar
	// and we probably want to always base head/WAL min time on sample times.
	a.head.initTime(e.Ts)
	a.app = a.head.appender()

	return a.app.AppendExemplar(ref, l, e)
}

func (a *initAppender) AppendHistogram(ref storage.SeriesRef, l labels.Labels, t int64, h *histogram.Histogram) (storage.SeriesRef, error) {
	if a.app != nil {
		return a.app.AppendHistogram(ref, l, t, h)
	}
	a.head.initTime(t)
	a.app = a.head.appender()

	return a.app.AppendHistogram(ref, l, t, h)
}

// initTime initializes a head with the first timestamp. This only needs to be called
// for a completely fresh head with an empty WAL.
func (h *Head) initTime(t int64) {
	if !h.minTime.CAS(math.MaxInt64, t) {
		return
	}
	// Ensure that max time is initialized to at least the min time we just set.
	// Concurrent appenders may already have set it to a higher value.
	h.maxTime.CAS(math.MinInt64, t)
}

func (a *initAppender) GetRef(lset labels.Labels) (storage.SeriesRef, labels.Labels) {
	if g, ok := a.app.(storage.GetRef); ok {
		return g.GetRef(lset)
	}
	return 0, nil
}

func (a *initAppender) Commit() error {
	if a.app == nil {
		a.head.metrics.activeAppenders.Dec()
		return nil
	}
	return a.app.Commit()
}

func (a *initAppender) Rollback() error {
	if a.app == nil {
		a.head.metrics.activeAppenders.Dec()
		return nil
	}
	return a.app.Rollback()
}

// Appender returns a new Appender on the database.
func (h *Head) Appender(_ context.Context) storage.Appender {
	h.metrics.activeAppenders.Inc()

	// The head cache might not have a starting point yet. The init appender
	// picks up the first appended timestamp as the base.
	if h.MinTime() == math.MaxInt64 {
		return &initAppender{
			head: h,
		}
	}
	return h.appender()
}

func (h *Head) appender() *headAppender {
	appendID, cleanupAppendIDsBelow := h.iso.newAppendID() // Every appender gets an ID that is cleared upon commit/rollback.

	// Allocate the exemplars buffer only if exemplars are enabled.
	var exemplarsBuf []exemplarWithSeriesRef
	if h.opts.EnableExemplarStorage {
		exemplarsBuf = h.getExemplarBuffer()
	}

	return &headAppender{
		head:                  h,
		minValidTime:          h.appendableMinValidTime(),
		mint:                  math.MaxInt64,
		maxt:                  math.MinInt64,
		samples:               h.getAppendBuffer(),
		sampleSeries:          h.getSeriesBuffer(),
		exemplars:             exemplarsBuf,
		appendID:              appendID,
		cleanupAppendIDsBelow: cleanupAppendIDsBelow,
	}
}

// appendableMinValidTime returns the minimum valid timestamp for appends,
// such that samples stay ahead of prior blocks and the head compaction window.
func (h *Head) appendableMinValidTime() int64 {
	// This boundary ensures that no samples will be added to the compaction window.
	// This allows race-free, concurrent appending and compaction.
	cwEnd := h.MaxTime() - h.chunkRange.Load()/2

	// This boundary ensures that we avoid overlapping timeframes from one block to the next.
	// While not necessary for correctness, it means we're not required to use vertical compaction.
	minValid := h.minValidTime.Load()

	return max(cwEnd, minValid)
}

// AppendableMinValidTime returns the minimum valid time for samples to be appended to the Head.
// Returns false if Head hasn't been initialized yet and the minimum time isn't known yet.
func (h *Head) AppendableMinValidTime() (int64, bool) {
	if h.MinTime() == math.MaxInt64 {
		return 0, false
	}

	return h.appendableMinValidTime(), true
}

func max(a, b int64) int64 {
	if a > b {
		return a
	}
	return b
}

func (h *Head) getAppendBuffer() []record.RefSample {
	b := h.appendPool.Get()
	if b == nil {
		return make([]record.RefSample, 0, 512)
	}
	return b.([]record.RefSample)
}

func (h *Head) putAppendBuffer(b []record.RefSample) {
	//nolint:staticcheck // Ignore SA6002 safe to ignore and actually fixing it has some performance penalty.
	h.appendPool.Put(b[:0])
}

func (h *Head) getExemplarBuffer() []exemplarWithSeriesRef {
	b := h.exemplarsPool.Get()
	if b == nil {
		return make([]exemplarWithSeriesRef, 0, 512)
	}
	return b.([]exemplarWithSeriesRef)
}

func (h *Head) putExemplarBuffer(b []exemplarWithSeriesRef) {
	if b == nil {
		return
	}

	//nolint:staticcheck // Ignore SA6002 safe to ignore and actually fixing it has some performance penalty.
	h.exemplarsPool.Put(b[:0])
}

func (h *Head) getSeriesBuffer() []*memSeries {
	b := h.seriesPool.Get()
	if b == nil {
		return make([]*memSeries, 0, 512)
	}
	return b.([]*memSeries)
}

func (h *Head) putSeriesBuffer(b []*memSeries) {
	//nolint:staticcheck // Ignore SA6002 safe to ignore and actually fixing it has some performance penalty.
	h.seriesPool.Put(b[:0])
}

func (h *Head) getBytesBuffer() []byte {
	b := h.bytesPool.Get()
	if b == nil {
		return make([]byte, 0, 1024)
	}
	return b.([]byte)
}

func (h *Head) putBytesBuffer(b []byte) {
	//nolint:staticcheck // Ignore SA6002 safe to ignore and actually fixing it has some performance penalty.
	h.bytesPool.Put(b[:0])
}

type exemplarWithSeriesRef struct {
	ref      storage.SeriesRef
	exemplar exemplar.Exemplar
}

type headAppender struct {
	head         *Head
	minValidTime int64 // No samples below this timestamp are allowed.
	mint, maxt   int64

	series          []record.RefSeries      // New series held by this appender.
	samples         []record.RefSample      // New float samples held by this appender.
	exemplars       []exemplarWithSeriesRef // New exemplars held by this appender.
	sampleSeries    []*memSeries            // Float series corresponding to the samples held by this appender (using corresponding slice indices - same series may appear more than once).
	histograms      []record.RefHistogram   // New histogram samples held by this appender.
	histogramSeries []*memSeries            // Histogram series corresponding to the samples held by this appender (using corresponding slice indices - same series may appear more than once).

	appendID, cleanupAppendIDsBelow uint64
	closed                          bool
}

func (a *headAppender) Append(ref storage.SeriesRef, lset labels.Labels, t int64, v float64) (storage.SeriesRef, error) {
	if t < a.minValidTime {
		a.head.metrics.outOfBoundSamples.Inc()
		return 0, storage.ErrOutOfBounds
	}

	s := a.head.series.getByID(chunks.HeadSeriesRef(ref))
	if s == nil {
		// Ensure no empty labels have gotten through.
		lset = lset.WithoutEmpty()
		if len(lset) == 0 {
			return 0, errors.Wrap(ErrInvalidSample, "empty labelset")
		}

		if l, dup := lset.HasDuplicateLabelNames(); dup {
			return 0, errors.Wrap(ErrInvalidSample, fmt.Sprintf(`label name "%s" is not unique`, l))
		}

		var created bool
		var err error
		s, created, err = a.head.getOrCreate(lset.Hash(), lset)
		if err != nil {
			return 0, err
		}
		if created {
			a.series = append(a.series, record.RefSeries{
				Ref:    s.ref,
				Labels: lset,
			})
		}
	}

	if value.IsStaleNaN(v) && s.isHistogramSeries {
		return a.AppendHistogram(ref, lset, t, &histogram.Histogram{Sum: v})
	}

	s.Lock()
	if err := s.appendable(t, v); err != nil {
		s.Unlock()
		if err == storage.ErrOutOfOrderSample {
			a.head.metrics.outOfOrderSamples.Inc()
		}
		return 0, err
	}
	s.pendingCommit = true
	s.Unlock()

	if t < a.mint {
		a.mint = t
	}
	if t > a.maxt {
		a.maxt = t
	}

	a.samples = append(a.samples, record.RefSample{
		Ref: s.ref,
		T:   t,
		V:   v,
	})
	a.sampleSeries = append(a.sampleSeries, s)
	return storage.SeriesRef(s.ref), nil
}

// appendable checks whether the given sample is valid for appending to the series.
func (s *memSeries) appendable(t int64, v float64) error {
	c := s.head()
	if c == nil {
		return nil
	}

	if t > c.maxTime {
		return nil
	}
	if t < c.maxTime {
		return storage.ErrOutOfOrderSample
	}
	// We are allowing exact duplicates as we can encounter them in valid cases
	// like federation and erroring out at that time would be extremely noisy.
	if math.Float64bits(s.sampleBuf[3].v) != math.Float64bits(v) {
		return storage.ErrDuplicateSampleForTimestamp
	}
	return nil
}

// appendableHistogram checks whether the given sample is valid for appending to the series.
func (s *memSeries) appendableHistogram(t int64, h *histogram.Histogram) error {
	c := s.head()
	if c == nil {
		return nil
	}

	if t > c.maxTime {
		return nil
	}
	if t < c.maxTime {
		return storage.ErrOutOfOrderSample
	}
	// TODO(beorn7): do it for histogram.
	// We are allowing exact duplicates as we can encounter them in valid cases
	// like federation and erroring out at that time would be extremely noisy.
	//if math.Float64bits(s.sampleBuf[3].v) != math.Float64bits(v) {
	//	return storage.ErrDuplicateSampleForTimestamp
	//}
	return nil
}

// AppendExemplar for headAppender assumes the series ref already exists, and so it doesn't
// use getOrCreate or make any of the lset sanity checks that Append does.
func (a *headAppender) AppendExemplar(ref storage.SeriesRef, lset labels.Labels, e exemplar.Exemplar) (storage.SeriesRef, error) {
	// Check if exemplar storage is enabled.
	if !a.head.opts.EnableExemplarStorage || a.head.opts.MaxExemplars.Load() <= 0 {
		return 0, nil
	}

	// Get Series
	s := a.head.series.getByID(chunks.HeadSeriesRef(ref))
	if s == nil {
		s = a.head.series.getByHash(lset.Hash(), lset)
		if s != nil {
			ref = storage.SeriesRef(s.ref)
		}
	}
	if s == nil {
		return 0, fmt.Errorf("unknown HeadSeriesRef when trying to add exemplar: %d", ref)
	}

	// Ensure no empty labels have gotten through.
	e.Labels = e.Labels.WithoutEmpty()

	err := a.head.exemplars.ValidateExemplar(s.lset, e)
	if err != nil {
		if err == storage.ErrDuplicateExemplar || err == storage.ErrExemplarsDisabled {
			// Duplicate, don't return an error but don't accept the exemplar.
			return 0, nil
		}
		return 0, err
	}

	a.exemplars = append(a.exemplars, exemplarWithSeriesRef{ref, e})

	return storage.SeriesRef(s.ref), nil
}

func (a *headAppender) AppendHistogram(ref storage.SeriesRef, lset labels.Labels, t int64, h *histogram.Histogram) (storage.SeriesRef, error) {
	if t < a.minValidTime {
		a.head.metrics.outOfBoundSamples.Inc()
		return 0, storage.ErrOutOfBounds
	}

	s := a.head.series.getByID(chunks.HeadSeriesRef(ref))
	if s == nil {
		// Ensure no empty labels have gotten through.
		lset = lset.WithoutEmpty()
		if len(lset) == 0 {
			return 0, errors.Wrap(ErrInvalidSample, "empty labelset")
		}

		if l, dup := lset.HasDuplicateLabelNames(); dup {
			return 0, errors.Wrap(ErrInvalidSample, fmt.Sprintf(`label name "%s" is not unique`, l))
		}

		var created bool
		var err error
		s, created, err = a.head.getOrCreate(lset.Hash(), lset)
		if err != nil {
			return 0, err
		}
		s.isHistogramSeries = true
		if created {
			a.series = append(a.series, record.RefSeries{
				Ref:    s.ref,
				Labels: lset,
			})
		}
	}

	s.Lock()
	if err := s.appendableHistogram(t, h); err != nil {
		s.Unlock()
		if err == storage.ErrOutOfOrderSample {
			a.head.metrics.outOfOrderSamples.Inc()
		}
		return 0, err
	}
	s.pendingCommit = true
	s.Unlock()

	if t < a.mint {
		a.mint = t
	}
	if t > a.maxt {
		a.maxt = t
	}

	a.histograms = append(a.histograms, record.RefHistogram{
		Ref: s.ref,
		T:   t,
		H:   h,
	})
	a.histogramSeries = append(a.histogramSeries, s)
	return storage.SeriesRef(s.ref), nil
}

var _ storage.GetRef = &headAppender{}

func (a *headAppender) GetRef(lset labels.Labels) (storage.SeriesRef, labels.Labels) {
	s := a.head.series.getByHash(lset.Hash(), lset)
	if s == nil {
		return 0, nil
	}
	// returned labels must be suitable to pass to Append()
	return storage.SeriesRef(s.ref), s.lset
}

// log writes all headAppender's data to the WAL.
func (a *headAppender) log() error {
	if a.head.wal == nil {
		return nil
	}

	buf := a.head.getBytesBuffer()
	defer func() { a.head.putBytesBuffer(buf) }()

	var rec []byte
	var enc record.Encoder

	if len(a.series) > 0 {
		rec = enc.Series(a.series, buf)
		buf = rec[:0]

		if err := a.head.wal.Log(rec); err != nil {
			return errors.Wrap(err, "log series")
		}
	}
	if len(a.samples) > 0 {
		rec = enc.Samples(a.samples, buf)
		buf = rec[:0]

		if err := a.head.wal.Log(rec); err != nil {
			return errors.Wrap(err, "log samples")
		}
	}
	if len(a.exemplars) > 0 {
		rec = enc.Exemplars(exemplarsForEncoding(a.exemplars), buf)
		buf = rec[:0]

		if err := a.head.wal.Log(rec); err != nil {
			return errors.Wrap(err, "log exemplars")
		}
	}
	if len(a.histograms) > 0 {
		rec = enc.Histograms(a.histograms, buf)
		buf = rec[:0]
		if err := a.head.wal.Log(rec); err != nil {
			return errors.Wrap(err, "log histograms")
		}
	}
	return nil
}

func exemplarsForEncoding(es []exemplarWithSeriesRef) []record.RefExemplar {
	ret := make([]record.RefExemplar, 0, len(es))
	for _, e := range es {
		ret = append(ret, record.RefExemplar{
			Ref:    chunks.HeadSeriesRef(e.ref),
			T:      e.exemplar.Ts,
			V:      e.exemplar.Value,
			Labels: e.exemplar.Labels,
		})
	}
	return ret
}

// Commit writes to the WAL and adds the data to the Head.
func (a *headAppender) Commit() (err error) {
	if a.closed {
		return ErrAppenderClosed
	}
	defer func() { a.closed = true }()

	if err := a.log(); err != nil {
		_ = a.Rollback() // Most likely the same error will happen again.
		return errors.Wrap(err, "write to WAL")
	}

	// No errors logging to WAL, so pass the exemplars along to the in memory storage.
	for _, e := range a.exemplars {
		s := a.head.series.getByID(chunks.HeadSeriesRef(e.ref))
		// We don't instrument exemplar appends here, all is instrumented by storage.
		if err := a.head.exemplars.AddExemplar(s.lset, e.exemplar); err != nil {
			if err == storage.ErrOutOfOrderExemplar {
				continue
			}
			level.Debug(a.head.logger).Log("msg", "Unknown error while adding exemplar", "err", err)
		}
	}

	defer a.head.metrics.activeAppenders.Dec()
	defer a.head.putAppendBuffer(a.samples)
	defer a.head.putSeriesBuffer(a.sampleSeries)
	defer a.head.putExemplarBuffer(a.exemplars)
	defer a.head.iso.closeAppend(a.appendID)

	total := len(a.samples)
	var series *memSeries
	for i, s := range a.samples {
		series = a.sampleSeries[i]
		series.Lock()
		ok, chunkCreated := series.append(s.T, s.V, a.appendID, a.head.chunkDiskMapper)
		series.cleanupAppendIDsBelow(a.cleanupAppendIDsBelow)
		series.pendingCommit = false
		series.Unlock()

		if !ok {
			total--
			a.head.metrics.outOfOrderSamples.Inc()
		}
		if chunkCreated {
			a.head.metrics.chunks.Inc()
			a.head.metrics.chunksCreated.Inc()
		}
	}

	total += len(a.histograms) // TODO: different metric?
	for i, s := range a.histograms {
		series = a.histogramSeries[i]
		series.Lock()
		ok, chunkCreated := series.appendHistogram(s.T, s.H, a.appendID, a.head.chunkDiskMapper)
		series.cleanupAppendIDsBelow(a.cleanupAppendIDsBelow)
		series.pendingCommit = false
		series.Unlock()

		if ok {
			a.head.metrics.histogramSamplesTotal.Inc()
		} else {
			total--
			a.head.metrics.outOfOrderSamples.Inc()
		}
		if chunkCreated {
			a.head.metrics.chunks.Inc()
			a.head.metrics.chunksCreated.Inc()
		}
	}

	a.head.metrics.samplesAppended.Add(float64(total))
	a.head.updateMinMaxTime(a.mint, a.maxt)

	return nil
}

// append adds the sample (t, v) to the series. The caller also has to provide
// the appendID for isolation. (The appendID can be zero, which results in no
// isolation for this append.)
// It is unsafe to call this concurrently with s.iterator(...) without holding the series lock.
func (s *memSeries) append(t int64, v float64, appendID uint64, chunkDiskMapper *chunks.ChunkDiskMapper) (sampleInOrder, chunkCreated bool) {
	c, sampleInOrder, chunkCreated := s.appendPreprocessor(t, chunkenc.EncXOR, chunkDiskMapper)
	if !sampleInOrder {
		return sampleInOrder, chunkCreated
	}
	s.app.Append(t, v)
	s.isHistogramSeries = false

	c.maxTime = t

	s.sampleBuf[0] = s.sampleBuf[1]
	s.sampleBuf[1] = s.sampleBuf[2]
	s.sampleBuf[2] = s.sampleBuf[3]
	s.sampleBuf[3] = sample{t: t, v: v}

	if appendID > 0 {
		s.txs.add(appendID)
	}

	return true, chunkCreated
}

// appendHistogram adds the histogram.
// It is unsafe to call this concurrently with s.iterator(...) without holding the series lock.
func (s *memSeries) appendHistogram(t int64, h *histogram.Histogram, appendID uint64, chunkDiskMapper *chunks.ChunkDiskMapper) (sampleInOrder, chunkCreated bool) {
	// Head controls the execution of recoding, so that we own the proper chunk reference afterwards.
	// We check for Appendable before appendPreprocessor because in case it ends up creating a new chunk,
	// we need to know if there was also a counter reset or not to set the meta properly.
	app, _ := s.app.(*chunkenc.HistogramAppender)
	var (
		positiveInterjections, negativeInterjections []chunkenc.Interjection
		okToAppend, counterReset                     bool
	)
	if app != nil {
		positiveInterjections, negativeInterjections, okToAppend, counterReset = app.Appendable(h)
	}

	c, sampleInOrder, chunkCreated := s.appendPreprocessor(t, chunkenc.EncHistogram, chunkDiskMapper)
	if !sampleInOrder {
		return sampleInOrder, chunkCreated
	}

	if !chunkCreated {
		// We have 3 cases here
		// - !okToAppend -> We need to cut a new chunk.
		// - okToAppend but we have interjections -> Existing chunk needs recoding before we can append our histogram.
		// - okToAppend and no interjections -> Chunk is ready to support our histogram.
		if !okToAppend || counterReset {
			c = s.cutNewHeadChunk(t, chunkenc.EncHistogram, chunkDiskMapper)
			chunkCreated = true
		} else if len(positiveInterjections) > 0 || len(negativeInterjections) > 0 {
			// New buckets have appeared. We need to recode all
			// prior histogram samples within the chunk before we
			// can process this one.
			chunk, app := app.Recode(positiveInterjections, negativeInterjections, h.PositiveSpans, h.NegativeSpans)
			s.headChunk = &memChunk{
				minTime: s.headChunk.minTime,
				maxTime: s.headChunk.maxTime,
				chunk:   chunk,
			}
			s.app = app
		}
	}

	if chunkCreated {
		hc := s.headChunk.chunk.(*chunkenc.HistogramChunk)
		header := chunkenc.UnknownCounterReset
		if counterReset {
			header = chunkenc.CounterReset
		} else if okToAppend {
			header = chunkenc.NotCounterReset
		}
		hc.SetCounterResetHeader(header)
	}

	s.app.AppendHistogram(t, h)
	s.isHistogramSeries = true

	c.maxTime = t

	s.sampleBuf[0] = s.sampleBuf[1]
	s.sampleBuf[1] = s.sampleBuf[2]
	s.sampleBuf[2] = s.sampleBuf[3]
	s.sampleBuf[3] = sample{t: t, h: h}

	if appendID > 0 {
		s.txs.add(appendID)
	}

	return true, chunkCreated
}

// appendPreprocessor takes care of cutting new chunks and m-mapping old chunks.
// It is unsafe to call this concurrently with s.iterator(...) without holding the series lock.
// This should be called only when appending data.
func (s *memSeries) appendPreprocessor(t int64, e chunkenc.Encoding, chunkDiskMapper *chunks.ChunkDiskMapper) (c *memChunk, sampleInOrder, chunkCreated bool) {
	// Based on Gorilla white papers this offers near-optimal compression ratio
	// so anything bigger that this has diminishing returns and increases
	// the time range within which we have to decompress all samples.
	const samplesPerChunk = 120

	c = s.head()

	if c == nil {
		if len(s.mmappedChunks) > 0 && s.mmappedChunks[len(s.mmappedChunks)-1].maxTime >= t {
			// Out of order sample. Sample timestamp is already in the mmapped chunks, so ignore it.
			return c, false, false
		}
		// There is no chunk in this series yet, create the first chunk for the sample.
		c = s.cutNewHeadChunk(t, e, chunkDiskMapper)
		chunkCreated = true
	}

	// Out of order sample.
	if c.maxTime >= t {
		return c, false, chunkCreated
	}

	if c.chunk.Encoding() != e {
		// The chunk encoding expected by this append is different than the head chunk's
		// encoding. So we cut a new chunk with the expected encoding.
		c = s.cutNewHeadChunk(t, e, chunkDiskMapper)
		chunkCreated = true
	}

	numSamples := c.chunk.NumSamples()
	if numSamples == 0 {
		// It could be the new chunk created after reading the chunk snapshot,
		// hence we fix the minTime of the chunk here.
		c.minTime = t
		s.nextAt = rangeForTimestamp(c.minTime, s.chunkRange)
	}

	// If we reach 25% of a chunk's desired sample count, predict an end time
	// for this chunk that will try to make samples equally distributed within
	// the remaining chunks in the current chunk range.
	// At latest it must happen at the timestamp set when the chunk was cut.
	if numSamples == samplesPerChunk/4 {
		s.nextAt = computeChunkEndTime(c.minTime, c.maxTime, s.nextAt)
	}
<<<<<<< HEAD
	if t >= s.nextAt {
		c = s.cutNewHeadChunk(t, e, chunkDiskMapper)
=======
	// If numSamples > samplesPerChunk*2 then our previous prediction was invalid,
	// most likely because samples rate has changed and now they are arriving more frequently.
	// Since we assume that the rate is higher, we're being conservative and cutting at 2*samplesPerChunk
	// as we expect more chunks to come.
	// Note that next chunk will have its nextAt recalculated for the new rate.
	if t >= s.nextAt || numSamples >= samplesPerChunk*2 {
		c = s.cutNewHeadChunk(t, chunkDiskMapper)
>>>>>>> 2381d7be
		chunkCreated = true
	}
	return c, true, chunkCreated
}

// computeChunkEndTime estimates the end timestamp based the beginning of a
// chunk, its current timestamp and the upper bound up to which we insert data.
// It assumes that the time range is 1/4 full.
// Assuming that the samples will keep arriving at the same rate, it will make the
// remaining n chunks within this chunk range (before max) equally sized.
func computeChunkEndTime(start, cur, max int64) int64 {
	n := (max - start) / ((cur - start + 1) * 4)
	if n <= 1 {
		return max
	}
	return start + (max-start)/n
}

func (s *memSeries) cutNewHeadChunk(mint int64, e chunkenc.Encoding, chunkDiskMapper *chunks.ChunkDiskMapper) *memChunk {
	s.mmapCurrentHeadChunk(chunkDiskMapper)

	s.headChunk = &memChunk{
		minTime: mint,
		maxTime: math.MinInt64,
	}

	if chunkenc.IsValidEncoding(e) {
		var err error
		s.headChunk.chunk, err = chunkenc.NewEmptyChunk(e)
		if err != nil {
			panic(err) // This should never happen.
		}
	} else {
		s.headChunk.chunk = chunkenc.NewXORChunk()
	}

	// Set upper bound on when the next chunk must be started. An earlier timestamp
	// may be chosen dynamically at a later point.
	s.nextAt = rangeForTimestamp(mint, s.chunkRange)

	app, err := s.headChunk.chunk.Appender()
	if err != nil {
		panic(err)
	}
	s.app = app
	return s.headChunk
}

func (s *memSeries) mmapCurrentHeadChunk(chunkDiskMapper *chunks.ChunkDiskMapper) {
	if s.headChunk == nil || s.headChunk.chunk.NumSamples() == 0 {
		// There is no head chunk, so nothing to m-map here.
		return
	}

	chunkRef := chunkDiskMapper.WriteChunk(s.ref, s.headChunk.minTime, s.headChunk.maxTime, s.headChunk.chunk, handleChunkWriteError)
	s.mmappedChunks = append(s.mmappedChunks, &mmappedChunk{
		ref:        chunkRef,
		numSamples: uint16(s.headChunk.chunk.NumSamples()),
		minTime:    s.headChunk.minTime,
		maxTime:    s.headChunk.maxTime,
	})
}

func handleChunkWriteError(err error) {
	if err != nil && err != chunks.ErrChunkDiskMapperClosed {
		panic(err)
	}
}

// Rollback removes the samples and exemplars from headAppender and writes any series to WAL.
func (a *headAppender) Rollback() (err error) {
	if a.closed {
		return ErrAppenderClosed
	}
	defer func() { a.closed = true }()
	defer a.head.metrics.activeAppenders.Dec()
	defer a.head.iso.closeAppend(a.appendID)
	defer a.head.putSeriesBuffer(a.sampleSeries)

	var series *memSeries
	for i := range a.samples {
		series = a.sampleSeries[i]
		series.Lock()
		series.cleanupAppendIDsBelow(a.cleanupAppendIDsBelow)
		series.pendingCommit = false
		series.Unlock()
	}
	a.head.putAppendBuffer(a.samples)
	a.head.putExemplarBuffer(a.exemplars)
	a.samples = nil
	a.exemplars = nil

	// Series are created in the head memory regardless of rollback. Thus we have
	// to log them to the WAL in any case.
	return a.log()
}<|MERGE_RESOLUTION|>--- conflicted
+++ resolved
@@ -749,18 +749,13 @@
 	if numSamples == samplesPerChunk/4 {
 		s.nextAt = computeChunkEndTime(c.minTime, c.maxTime, s.nextAt)
 	}
-<<<<<<< HEAD
-	if t >= s.nextAt {
-		c = s.cutNewHeadChunk(t, e, chunkDiskMapper)
-=======
 	// If numSamples > samplesPerChunk*2 then our previous prediction was invalid,
 	// most likely because samples rate has changed and now they are arriving more frequently.
 	// Since we assume that the rate is higher, we're being conservative and cutting at 2*samplesPerChunk
 	// as we expect more chunks to come.
 	// Note that next chunk will have its nextAt recalculated for the new rate.
 	if t >= s.nextAt || numSamples >= samplesPerChunk*2 {
-		c = s.cutNewHeadChunk(t, chunkDiskMapper)
->>>>>>> 2381d7be
+		c = s.cutNewHeadChunk(t, e, chunkDiskMapper)
 		chunkCreated = true
 	}
 	return c, true, chunkCreated
