// Copyright 2018 The Prometheus Authors

// Licensed under the Apache License, Version 2.0 (the "License");
// you may not use this file except in compliance with the License.
// You may obtain a copy of the License at
//
// http://www.apache.org/licenses/LICENSE-2.0
//
// Unless required by applicable law or agreed to in writing, software
// distributed under the License is distributed on an "AS IS" BASIS,
// WITHOUT WARRANTIES OR CONDITIONS OF ANY KIND, either express or implied.
// See the License for the specific language governing permissions and
// limitations under the License.

// Package record contains the various record types used for encoding various Head block data in the WAL and in-memory snapshot.
package record

import (
	"math"
	"sort"

	"github.com/pkg/errors"

	"github.com/prometheus/prometheus/model/histogram"
	"github.com/prometheus/prometheus/model/labels"
	"github.com/prometheus/prometheus/model/textparse"
	"github.com/prometheus/prometheus/storage"
	"github.com/prometheus/prometheus/tsdb/chunks"
	"github.com/prometheus/prometheus/tsdb/encoding"
	"github.com/prometheus/prometheus/tsdb/tombstones"
)

// Type represents the data type of a record.
type Type uint8

const (
	// Unknown is returned for unrecognised WAL record types.
	Unknown Type = 255
	// Series is used to match WAL records of type Series.
	Series Type = 1
	// Samples is used to match WAL records of type Samples.
	Samples Type = 2
	// Tombstones is used to match WAL records of type Tombstones.
	Tombstones Type = 3
	// Exemplars is used to match WAL records of type Exemplars.
	Exemplars Type = 4
<<<<<<< HEAD
	// Histograms is used to match WAL records of type Histograms.
	Histograms Type = 5
=======
	// Metadata is used to match WAL records of type Metadata.
	Metadata Type = 6
)

func (rt Type) String() string {
	switch rt {
	case Series:
		return "series"
	case Samples:
		return "samples"
	case Exemplars:
		return "exemplars"
	case Tombstones:
		return "tombstones"
	case Metadata:
		return "metadata"
	default:
		return "unknown"
	}
}

// MetricType represents the type of a series.
type MetricType uint8

const (
	UnknownMT      MetricType = 0
	Counter        MetricType = 1
	Gauge          MetricType = 2
	Histogram      MetricType = 3
	GaugeHistogram MetricType = 4
	Summary        MetricType = 5
	Info           MetricType = 6
	Stateset       MetricType = 7
)

func GetMetricType(t textparse.MetricType) uint8 {
	switch t {
	case textparse.MetricTypeCounter:
		return uint8(Counter)
	case textparse.MetricTypeGauge:
		return uint8(Gauge)
	case textparse.MetricTypeHistogram:
		return uint8(Histogram)
	case textparse.MetricTypeGaugeHistogram:
		return uint8(GaugeHistogram)
	case textparse.MetricTypeSummary:
		return uint8(Summary)
	case textparse.MetricTypeInfo:
		return uint8(Info)
	case textparse.MetricTypeStateset:
		return uint8(Stateset)
	default:
		return uint8(UnknownMT)
	}
}

func ToTextparseMetricType(m uint8) textparse.MetricType {
	switch m {
	case uint8(Counter):
		return textparse.MetricTypeCounter
	case uint8(Gauge):
		return textparse.MetricTypeGauge
	case uint8(Histogram):
		return textparse.MetricTypeHistogram
	case uint8(GaugeHistogram):
		return textparse.MetricTypeGaugeHistogram
	case uint8(Summary):
		return textparse.MetricTypeSummary
	case uint8(Info):
		return textparse.MetricTypeInfo
	case uint8(Stateset):
		return textparse.MetricTypeStateset
	default:
		return textparse.MetricTypeUnknown
	}
}

const (
	unitMetaName = "UNIT"
	helpMetaName = "HELP"
>>>>>>> 0b9b6ce3
)

// ErrNotFound is returned if a looked up resource was not found. Duplicate ErrNotFound from head.go.
var ErrNotFound = errors.New("not found")

// RefSeries is the series labels with the series ID.
type RefSeries struct {
	Ref    chunks.HeadSeriesRef
	Labels labels.Labels
}

// RefSample is a timestamp/value pair associated with a reference to a series.
// TODO(beorn7): Perhaps make this "polymorphic", including histogram and float-histogram pointers? Then get rid of RefHistogram.
type RefSample struct {
	Ref chunks.HeadSeriesRef
	T   int64
	V   float64
}

// RefMetadata is the metadata associated with a series ID.
type RefMetadata struct {
	Ref  chunks.HeadSeriesRef
	Type uint8
	Unit string
	Help string
}

// RefExemplar is an exemplar with it's labels, timestamp, value the exemplar was collected/observed with, and a reference to a series.
type RefExemplar struct {
	Ref    chunks.HeadSeriesRef
	T      int64
	V      float64
	Labels labels.Labels
}

<<<<<<< HEAD
// RefHistogram is a histogram.
type RefHistogram struct {
	Ref chunks.HeadSeriesRef
	T   int64
	H   *histogram.Histogram
}

// Decoder decodes series, sample, and tombstone records.
=======
// Decoder decodes series, sample, metadata and tombstone records.
>>>>>>> 0b9b6ce3
// The zero value is ready to use.
type Decoder struct{}

// Type returns the type of the record.
// Returns RecordUnknown if no valid record type is found.
func (d *Decoder) Type(rec []byte) Type {
	if len(rec) < 1 {
		return Unknown
	}
	switch t := Type(rec[0]); t {
<<<<<<< HEAD
	case Series, Samples, Tombstones, Exemplars, Histograms:
=======
	case Series, Samples, Tombstones, Exemplars, Metadata:
>>>>>>> 0b9b6ce3
		return t
	}
	return Unknown
}

// Series appends series in rec to the given slice.
func (d *Decoder) Series(rec []byte, series []RefSeries) ([]RefSeries, error) {
	dec := encoding.Decbuf{B: rec}

	if Type(dec.Byte()) != Series {
		return nil, errors.New("invalid record type")
	}
	for len(dec.B) > 0 && dec.Err() == nil {
		ref := storage.SeriesRef(dec.Be64())
		lset := d.DecodeLabels(&dec)

		series = append(series, RefSeries{
			Ref:    chunks.HeadSeriesRef(ref),
			Labels: lset,
		})
	}
	if dec.Err() != nil {
		return nil, dec.Err()
	}
	if len(dec.B) > 0 {
		return nil, errors.Errorf("unexpected %d bytes left in entry", len(dec.B))
	}
	return series, nil
}

// Metadata appends metadata in rec to the given slice.
func (d *Decoder) Metadata(rec []byte, metadata []RefMetadata) ([]RefMetadata, error) {
	dec := encoding.Decbuf{B: rec}

	if Type(dec.Byte()) != Metadata {
		return nil, errors.New("invalid record type")
	}
	for len(dec.B) > 0 && dec.Err() == nil {
		ref := dec.Uvarint64()
		typ := dec.Byte()
		numFields := dec.Uvarint()

		// We're currently aware of two more metadata fields other than TYPE; that is UNIT and HELP.
		// We can skip the rest of the fields (if we encounter any), but we must decode them anyway
		// so we can correctly align with the start with the next metadata record.
		var unit, help string
		for i := 0; i < numFields; i++ {
			fieldName := dec.UvarintStr()
			fieldValue := dec.UvarintStr()
			switch fieldName {
			case unitMetaName:
				unit = fieldValue
			case helpMetaName:
				help = fieldValue
			}
		}

		metadata = append(metadata, RefMetadata{
			Ref:  chunks.HeadSeriesRef(ref),
			Type: typ,
			Unit: unit,
			Help: help,
		})
	}
	if dec.Err() != nil {
		return nil, dec.Err()
	}
	if len(dec.B) > 0 {
		return nil, errors.Errorf("unexpected %d bytes left in entry", len(dec.B))
	}
	return metadata, nil
}

// DecodeLabels decodes one set of labels from buf.
func (d *Decoder) DecodeLabels(dec *encoding.Decbuf) labels.Labels {
	lset := make(labels.Labels, dec.Uvarint())

	for i := range lset {
		lset[i].Name = dec.UvarintStr()
		lset[i].Value = dec.UvarintStr()
	}
	sort.Sort(lset)
	return lset
}

// Samples appends samples in rec to the given slice.
func (d *Decoder) Samples(rec []byte, samples []RefSample) ([]RefSample, error) {
	dec := encoding.Decbuf{B: rec}

	if Type(dec.Byte()) != Samples {
		return nil, errors.New("invalid record type")
	}
	if dec.Len() == 0 {
		return samples, nil
	}
	var (
		baseRef  = dec.Be64()
		baseTime = dec.Be64int64()
	)
	for len(dec.B) > 0 && dec.Err() == nil {
		dref := dec.Varint64()
		dtime := dec.Varint64()
		val := dec.Be64()

		samples = append(samples, RefSample{
			Ref: chunks.HeadSeriesRef(int64(baseRef) + dref),
			T:   baseTime + dtime,
			V:   math.Float64frombits(val),
		})
	}

	if dec.Err() != nil {
		return nil, errors.Wrapf(dec.Err(), "decode error after %d samples", len(samples))
	}
	if len(dec.B) > 0 {
		return nil, errors.Errorf("unexpected %d bytes left in entry", len(dec.B))
	}
	return samples, nil
}

// Tombstones appends tombstones in rec to the given slice.
func (d *Decoder) Tombstones(rec []byte, tstones []tombstones.Stone) ([]tombstones.Stone, error) {
	dec := encoding.Decbuf{B: rec}

	if Type(dec.Byte()) != Tombstones {
		return nil, errors.New("invalid record type")
	}
	for dec.Len() > 0 && dec.Err() == nil {
		tstones = append(tstones, tombstones.Stone{
			Ref: storage.SeriesRef(dec.Be64()),
			Intervals: tombstones.Intervals{
				{Mint: dec.Varint64(), Maxt: dec.Varint64()},
			},
		})
	}
	if dec.Err() != nil {
		return nil, dec.Err()
	}
	if len(dec.B) > 0 {
		return nil, errors.Errorf("unexpected %d bytes left in entry", len(dec.B))
	}
	return tstones, nil
}

func (d *Decoder) Exemplars(rec []byte, exemplars []RefExemplar) ([]RefExemplar, error) {
	dec := encoding.Decbuf{B: rec}
	t := Type(dec.Byte())
	if t != Exemplars {
		return nil, errors.New("invalid record type")
	}

	return d.ExemplarsFromBuffer(&dec, exemplars)
}

func (d *Decoder) ExemplarsFromBuffer(dec *encoding.Decbuf, exemplars []RefExemplar) ([]RefExemplar, error) {
	if dec.Len() == 0 {
		return exemplars, nil
	}
	var (
		baseRef  = dec.Be64()
		baseTime = dec.Be64int64()
	)
	for len(dec.B) > 0 && dec.Err() == nil {
		dref := dec.Varint64()
		dtime := dec.Varint64()
		val := dec.Be64()
		lset := d.DecodeLabels(dec)

		exemplars = append(exemplars, RefExemplar{
			Ref:    chunks.HeadSeriesRef(baseRef + uint64(dref)),
			T:      baseTime + dtime,
			V:      math.Float64frombits(val),
			Labels: lset,
		})
	}

	if dec.Err() != nil {
		return nil, errors.Wrapf(dec.Err(), "decode error after %d exemplars", len(exemplars))
	}
	if len(dec.B) > 0 {
		return nil, errors.Errorf("unexpected %d bytes left in entry", len(dec.B))
	}
	return exemplars, nil
}

func (d *Decoder) Histograms(rec []byte, histograms []RefHistogram) ([]RefHistogram, error) {
	dec := encoding.Decbuf{B: rec}
	t := Type(dec.Byte())
	if t != Histograms {
		return nil, errors.New("invalid record type")
	}
	if dec.Len() == 0 {
		return histograms, nil
	}
	var (
		baseRef  = dec.Be64()
		baseTime = dec.Be64int64()
	)
	for len(dec.B) > 0 && dec.Err() == nil {
		dref := dec.Varint64()
		dtime := dec.Varint64()

		rh := RefHistogram{
			Ref: chunks.HeadSeriesRef(baseRef + uint64(dref)),
			T:   baseTime + dtime,
			H: &histogram.Histogram{
				Schema:        0,
				ZeroThreshold: 0,
				ZeroCount:     0,
				Count:         0,
				Sum:           0,
			},
		}

		rh.H.Schema = int32(dec.Varint64())
		rh.H.ZeroThreshold = math.Float64frombits(dec.Be64())

		rh.H.ZeroCount = dec.Uvarint64()
		rh.H.Count = dec.Uvarint64()
		rh.H.Sum = math.Float64frombits(dec.Be64())

		l := dec.Uvarint()
		if l > 0 {
			rh.H.PositiveSpans = make([]histogram.Span, l)
		}
		for i := range rh.H.PositiveSpans {
			rh.H.PositiveSpans[i].Offset = int32(dec.Varint64())
			rh.H.PositiveSpans[i].Length = dec.Uvarint32()
		}

		l = dec.Uvarint()
		if l > 0 {
			rh.H.NegativeSpans = make([]histogram.Span, l)
		}
		for i := range rh.H.NegativeSpans {
			rh.H.NegativeSpans[i].Offset = int32(dec.Varint64())
			rh.H.NegativeSpans[i].Length = dec.Uvarint32()
		}

		l = dec.Uvarint()
		if l > 0 {
			rh.H.PositiveBuckets = make([]int64, l)
		}
		for i := range rh.H.PositiveBuckets {
			rh.H.PositiveBuckets[i] = dec.Varint64()
		}

		l = dec.Uvarint()
		if l > 0 {
			rh.H.NegativeBuckets = make([]int64, l)
		}
		for i := range rh.H.NegativeBuckets {
			rh.H.NegativeBuckets[i] = dec.Varint64()
		}

		histograms = append(histograms, rh)
	}

	if dec.Err() != nil {
		return nil, errors.Wrapf(dec.Err(), "decode error after %d histograms", len(histograms))
	}
	if len(dec.B) > 0 {
		return nil, errors.Errorf("unexpected %d bytes left in entry", len(dec.B))
	}
	return histograms, nil
}

// Encoder encodes series, sample, and tombstones records.
// The zero value is ready to use.
type Encoder struct{}

// Series appends the encoded series to b and returns the resulting slice.
func (e *Encoder) Series(series []RefSeries, b []byte) []byte {
	buf := encoding.Encbuf{B: b}
	buf.PutByte(byte(Series))

	for _, s := range series {
		buf.PutBE64(uint64(s.Ref))
		EncodeLabels(&buf, s.Labels)
	}
	return buf.Get()
}

// Metadata appends the encoded metadata to b and returns the resulting slice.
func (e *Encoder) Metadata(metadata []RefMetadata, b []byte) []byte {
	buf := encoding.Encbuf{B: b}
	buf.PutByte(byte(Metadata))

	for _, m := range metadata {
		buf.PutUvarint64(uint64(m.Ref))

		buf.PutByte(m.Type)

		buf.PutUvarint(2) // num_fields: We currently have two more metadata fields, UNIT and HELP.
		buf.PutUvarintStr(unitMetaName)
		buf.PutUvarintStr(m.Unit)
		buf.PutUvarintStr(helpMetaName)
		buf.PutUvarintStr(m.Help)
	}

	return buf.Get()
}

// EncodeLabels encodes the contents of labels into buf.
func EncodeLabels(buf *encoding.Encbuf, lbls labels.Labels) {
	buf.PutUvarint(len(lbls))

	for _, l := range lbls {
		buf.PutUvarintStr(l.Name)
		buf.PutUvarintStr(l.Value)
	}
}

// Samples appends the encoded samples to b and returns the resulting slice.
func (e *Encoder) Samples(samples []RefSample, b []byte) []byte {
	buf := encoding.Encbuf{B: b}
	buf.PutByte(byte(Samples))

	if len(samples) == 0 {
		return buf.Get()
	}

	// Store base timestamp and base reference number of first sample.
	// All samples encode their timestamp and ref as delta to those.
	first := samples[0]

	buf.PutBE64(uint64(first.Ref))
	buf.PutBE64int64(first.T)

	for _, s := range samples {
		buf.PutVarint64(int64(s.Ref) - int64(first.Ref))
		buf.PutVarint64(s.T - first.T)
		buf.PutBE64(math.Float64bits(s.V))
	}
	return buf.Get()
}

// Tombstones appends the encoded tombstones to b and returns the resulting slice.
func (e *Encoder) Tombstones(tstones []tombstones.Stone, b []byte) []byte {
	buf := encoding.Encbuf{B: b}
	buf.PutByte(byte(Tombstones))

	for _, s := range tstones {
		for _, iv := range s.Intervals {
			buf.PutBE64(uint64(s.Ref))
			buf.PutVarint64(iv.Mint)
			buf.PutVarint64(iv.Maxt)
		}
	}
	return buf.Get()
}

func (e *Encoder) Exemplars(exemplars []RefExemplar, b []byte) []byte {
	buf := encoding.Encbuf{B: b}
	buf.PutByte(byte(Exemplars))

	if len(exemplars) == 0 {
		return buf.Get()
	}

	e.EncodeExemplarsIntoBuffer(exemplars, &buf)

	return buf.Get()
}

func (e *Encoder) EncodeExemplarsIntoBuffer(exemplars []RefExemplar, buf *encoding.Encbuf) {
	// Store base timestamp and base reference number of first sample.
	// All samples encode their timestamp and ref as delta to those.
	first := exemplars[0]

	buf.PutBE64(uint64(first.Ref))
	buf.PutBE64int64(first.T)

	for _, ex := range exemplars {
		buf.PutVarint64(int64(ex.Ref) - int64(first.Ref))
		buf.PutVarint64(ex.T - first.T)
		buf.PutBE64(math.Float64bits(ex.V))
		EncodeLabels(buf, ex.Labels)
	}
}

func (e *Encoder) Histograms(histograms []RefHistogram, b []byte) []byte {
	buf := encoding.Encbuf{B: b}
	buf.PutByte(byte(Histograms))

	if len(histograms) == 0 {
		return buf.Get()
	}

	// Store base timestamp and base reference number of first histogram.
	// All histograms encode their timestamp and ref as delta to those.
	first := histograms[0]
	buf.PutBE64(uint64(first.Ref))
	buf.PutBE64int64(first.T)

	for _, h := range histograms {
		buf.PutVarint64(int64(h.Ref) - int64(first.Ref))
		buf.PutVarint64(h.T - first.T)

		buf.PutVarint64(int64(h.H.Schema))
		buf.PutBE64(math.Float64bits(h.H.ZeroThreshold))

		buf.PutUvarint64(h.H.ZeroCount)
		buf.PutUvarint64(h.H.Count)
		buf.PutBE64(math.Float64bits(h.H.Sum))

		buf.PutUvarint(len(h.H.PositiveSpans))
		for _, s := range h.H.PositiveSpans {
			buf.PutVarint64(int64(s.Offset))
			buf.PutUvarint32(s.Length)
		}

		buf.PutUvarint(len(h.H.NegativeSpans))
		for _, s := range h.H.NegativeSpans {
			buf.PutVarint64(int64(s.Offset))
			buf.PutUvarint32(s.Length)
		}

		buf.PutUvarint(len(h.H.PositiveBuckets))
		for _, b := range h.H.PositiveBuckets {
			buf.PutVarint64(b)
		}

		buf.PutUvarint(len(h.H.NegativeBuckets))
		for _, b := range h.H.NegativeBuckets {
			buf.PutVarint64(b)
		}
	}

	return buf.Get()
}<|MERGE_RESOLUTION|>--- conflicted
+++ resolved
@@ -44,10 +44,8 @@
 	Tombstones Type = 3
 	// Exemplars is used to match WAL records of type Exemplars.
 	Exemplars Type = 4
-<<<<<<< HEAD
 	// Histograms is used to match WAL records of type Histograms.
 	Histograms Type = 5
-=======
 	// Metadata is used to match WAL records of type Metadata.
 	Metadata Type = 6
 )
@@ -58,10 +56,12 @@
 		return "series"
 	case Samples:
 		return "samples"
+	case Tombstones:
+		return "tombstones"
 	case Exemplars:
 		return "exemplars"
-	case Tombstones:
-		return "tombstones"
+	case Histograms:
+		return "histograms"
 	case Metadata:
 		return "metadata"
 	default:
@@ -128,7 +128,6 @@
 const (
 	unitMetaName = "UNIT"
 	helpMetaName = "HELP"
->>>>>>> 0b9b6ce3
 )
 
 // ErrNotFound is returned if a looked up resource was not found. Duplicate ErrNotFound from head.go.
@@ -164,7 +163,6 @@
 	Labels labels.Labels
 }
 
-<<<<<<< HEAD
 // RefHistogram is a histogram.
 type RefHistogram struct {
 	Ref chunks.HeadSeriesRef
@@ -172,10 +170,7 @@
 	H   *histogram.Histogram
 }
 
-// Decoder decodes series, sample, and tombstone records.
-=======
-// Decoder decodes series, sample, metadata and tombstone records.
->>>>>>> 0b9b6ce3
+// Decoder decodes series, sample, metadata, and tombstone records.
 // The zero value is ready to use.
 type Decoder struct{}
 
@@ -186,11 +181,7 @@
 		return Unknown
 	}
 	switch t := Type(rec[0]); t {
-<<<<<<< HEAD
-	case Series, Samples, Tombstones, Exemplars, Histograms:
-=======
-	case Series, Samples, Tombstones, Exemplars, Metadata:
->>>>>>> 0b9b6ce3
+	case Series, Samples, Tombstones, Exemplars, Histograms, Metadata:
 		return t
 	}
 	return Unknown
