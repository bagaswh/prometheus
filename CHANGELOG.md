<<<<<<< HEAD
## 2.19.0 / 2020-06-09

* [FEATURE] TSDB: Memory-map full chunks of Head (in-memory) block from disk. This reduces memory footprint and makes restarts faster. #6679
* [ENHANCEMENT] Discovery: Added discovery support for Triton global zones. #7250
* [ENHANCEMENT] Increased alert resend delay to be more tolerant towards failures. #7228
* [ENHANCEMENT] Remote Read: Added `prometheus_remote_storage_remote_read_queries_total` counter to count total number of remote read queries. #7328
* [ENHANCEMEMT] Added time range parameters for label names and label values API. #7288
* [ENHANCEMENT] TSDB: Reduced contention in isolation for high load. #7332 
* [BUGFIX] PromQL: Eliminated collision while checking for duplicate labels. #7058 
* [BUGFIX] React UI: Don't null out data when clicking on the current tab. #7243
* [BUGFIX] PromQL: Correctly track number of samples for a query. #7307
* [BUGFIX] PromQL: Return NaN when histogram buckets have 0 observations. #7318
=======
## 2.18.2 / 2020-06-09

>>>>>>> 66dfb951
* [BUGFIX] TSDB: Fix incorrect query results when using Prometheus with remote reads configured #7361

## 2.18.1 / 2020-05-07

* [BUGFIX] TSDB: Fixed snapshot API. #7217

## 2.18.0 / 2020-05-05

* [CHANGE] Federation: Only use local TSDB for federation (ignore remote read). #7096
* [CHANGE] Rules: `rule_evaluations_total` and `rule_evaluation_failures_total` have a `rule_group` label now. #7094
* [FEATURE] Tracing: Added experimental Jaeger support #7148
* [ENHANCEMENT] TSDB: Significantly reduce WAL size kept around after a block cut. #7098
* [ENHANCEMENT] Discovery: Add `architecture` meta label for EC2. #7000
* [BUGFIX] UI: Fixed wrong MinTime reported by /status. #7182
* [BUGFIX] React UI: Fixed multiselect legend on OSX. #6880
* [BUGFIX] Remote Write: Fixed blocked resharding edge case. #7122
* [BUGFIX] Remote Write: Fixed remote write not updating on relabel configs change. #7073


## 2.17.2 / 2020-04-20

* [BUGFIX] Federation: Register federation metrics #7081
* [BUGFIX] PromQL: Fix panic in parser error handling #7132
* [BUGFIX] Rules: Fix reloads hanging when deleting a rule group that is being evaluated #7138
* [BUGFIX] TSDB: Fix a memory leak when prometheus starts with an empty TSDB WAL #7135
* [BUGFIX] TSDB: Make isolation more robust to panics in web handlers #7129 #7136

## 2.17.1 / 2020-03-26

* [BUGFIX] TSDB: Fix query performance regression that increased memory and CPU usage #7051

## 2.17.0 / 2020-03-24

This release implements isolation in TSDB. API queries and recording rules are
guaranteed to only see full scrapes and full recording rules. This comes with a
certain overhead in resource usage. Depending on the situation, there might be
some increase in memory usage, CPU usage, or query latency.

* [FEATURE] TSDB: Support isolation #6841
* [ENHANCEMENT] PromQL: Allow more keywords as metric names #6933
* [ENHANCEMENT] React UI: Add normalization of localhost URLs in targets page #6794
* [ENHANCEMENT] Remote read: Read from remote storage concurrently #6770
* [ENHANCEMENT] Rules: Mark deleted rule series as stale after a reload #6745
* [ENHANCEMENT] Scrape: Log scrape append failures as debug rather than warn #6852
* [ENHANCEMENT] TSDB: Improve query performance for queries that partially hit the head #6676
* [ENHANCEMENT] Consul SD: Expose service health as meta label #5313
* [ENHANCEMENT] EC2 SD: Expose EC2 instance lifecycle as meta label #6914
* [ENHANCEMENT] Kubernetes SD: Expose service type as meta label for K8s service role #6684
* [ENHANCEMENT] Kubernetes SD: Expose label_selector and field_selector #6807
* [ENHANCEMENT] Openstack SD: Expose hypervisor id as meta label #6962
* [BUGFIX] PromQL: Do not escape HTML-like chars in query log #6834 #6795
* [BUGFIX] React UI: Fix data table matrix values #6896
* [BUGFIX] React UI: Fix new targets page not loading when using non-ASCII characters #6892
* [BUGFIX] Remote read: Fix duplication of metrics read from remote storage with external labels #6967 #7018
* [BUGFIX] Remote write: Register WAL watcher and live reader metrics for all remotes, not just the first one #6998
* [BUGFIX] Scrape: Prevent removal of metric names upon relabeling #6891
* [BUGFIX] Scrape: Fix 'superfluous response.WriteHeader call' errors when scrape fails under some circonstances #6986
* [BUGFIX] Scrape: Fix crash when reloads are separated by two scrape intervals #7011

## 2.16.0 / 2020-02-13

* [FEATURE] React UI: Support local timezone on /graph #6692
* [FEATURE] PromQL: add absent_over_time query function #6490
* [FEATURE] Adding optional logging of queries to their own file #6520
* [ENHANCEMENT] React UI: Add support for rules page and "Xs ago" duration displays #6503
* [ENHANCEMENT] React UI: alerts page, replace filtering togglers tabs with checkboxes #6543
* [ENHANCEMENT] TSDB: Export metric for WAL write errors #6647
* [ENHANCEMENT] TSDB: Improve query performance for queries that only touch the most recent 2h of data. #6651
* [ENHANCEMENT] PromQL: Refactoring in parser errors to improve error messages #6634
* [ENHANCEMENT] PromQL: Support trailing commas in grouping opts #6480
* [ENHANCEMENT] Scrape: Reduce memory usage on reloads by reusing scrape cache #6670
* [ENHANCEMENT] Scrape: Add metrics to track bytes and entries in the metadata cache #6675
* [ENHANCEMENT] promtool: Add support for line-column numbers for invalid rules output #6533
* [ENHANCEMENT] Avoid restarting rule groups when it is unnecessary #6450
* [BUGFIX] React UI: Send cookies on fetch() on older browsers #6553
* [BUGFIX] React UI: adopt grafana flot fix for stacked graphs #6603
* [BUFGIX] React UI: broken graph page browser history so that back button works as expected #6659
* [BUGFIX] TSDB: ensure compactionsSkipped metric is registered, and log proper error if one is returned from head.Init #6616
* [BUGFIX] TSDB: return an error on ingesting series with duplicate labels #6664
* [BUGFIX] PromQL: Fix unary operator precedence #6579
* [BUGFIX] PromQL: Respect query.timeout even when we reach query.max-concurrency #6712
* [BUGFIX] PromQL: Fix string and parentheses handling in engine, which affected React UI #6612
* [BUGFIX] PromQL: Remove output labels returned by absent() if they are produced by multiple identical label matchers #6493
* [BUGFIX] Scrape: Validate that OpenMetrics input ends with `# EOF` #6505
* [BUGFIX] Remote read: return the correct error if configs can't be marshal'd to JSON #6622
* [BUGFIX] Remote write: Make remote client `Store` use passed context, which can affect shutdown timing #6673
* [BUGFIX] Remote write: Improve sharding calculation in cases where we would always be consistently behind by tracking pendingSamples #6511
* [BUGFIX] Ensure prometheus_rule_group metrics are deleted when a rule group is removed #6693

## 2.15.2 / 2020-01-06

* [BUGFIX] TSDB: Fixed support for TSDB blocks built with Prometheus before 2.1.0. #6564
* [BUGFIX] TSDB: Fixed block compaction issues on Windows. #6547

## 2.15.1 / 2019-12-25

* [BUGFIX] TSDB: Fixed race on concurrent queries against same data. #6512

## 2.15.0 / 2019-12-23

* [CHANGE] Discovery: Removed `prometheus_sd_kubernetes_cache_*` metrics. Additionally `prometheus_sd_kubernetes_workqueue_latency_seconds` and `prometheus_sd_kubernetes_workqueue_work_duration_seconds` metrics now show correct values in seconds. #6393
* [CHANGE] Remote write: Changed `query` label on `prometheus_remote_storage_*` metrics to `remote_name` and `url`. #6043
* [FEATURE] API: Added new endpoint for exposing per metric metadata `/metadata`. #6420 #6442
* [ENHANCEMENT] TSDB: Significantly reduced memory footprint of loaded TSDB blocks. #6418 #6461
* [ENHANCEMENT] TSDB: Significantly optimized what we buffer during compaction which should result in lower memory footprint during compaction. #6422 #6452 #6468 #6475
* [ENHANCEMENT] TSDB: Improve replay latency. #6230
* [ENHANCEMENT] TSDB: WAL size is now used for size based retention calculation. #5886
* [ENHANCEMENT] Remote read: Added query grouping and range hints to the remote read request #6401
* [ENHANCEMENT] Remote write: Added `prometheus_remote_storage_sent_bytes_total` counter per queue. #6344
* [ENHANCEMENT] promql: Improved PromQL parser performance. #6356
* [ENHANCEMENT] React UI: Implemented missing pages like `/targets` #6276, TSDB status page #6281 #6267 and many other fixes and performance improvements.
* [ENHANCEMENT] promql: Prometheus now accepts spaces between time range and square bracket. e.g `[ 5m]` #6065
* [BUGFIX] Config: Fixed alertmanager configuration to not miss targets when configurations are similar. #6455
* [BUGFIX] Remote write: Value of `prometheus_remote_storage_shards_desired` gauge shows raw value of desired shards and it's updated correctly. #6378
* [BUGFIX] Rules: Prometheus now fails the evaluation of rules and alerts where metric results collide with labels specified in `labels` field. #6469
* [BUGFIX] API: Targets Metadata API `/targets/metadata` now accepts empty `match_targets` parameter as in the spec. #6303

## 2.14.0 / 2019-11-11

* [SECURITY/BUGFIX] UI: Ensure warnings from the API are escaped. #6279
* [FEATURE] API: `/api/v1/status/runtimeinfo` and `/api/v1/status/buildinfo` endpoints added for use by the React UI. #6243
* [FEATURE] React UI: implement the new experimental React based UI. #5694 and many more
  * Can be found by under `/new`.
  * Not all pages are implemented yet.
* [FEATURE] Status: Cardinality statistics added to the Runtime & Build Information page. #6125
* [ENHANCEMENT/BUGFIX] Remote write: fix delays in remote write after a compaction. #6021
* [ENHANCEMENT] UI: Alerts can be filtered by state. #5758
* [BUGFIX] API: lifecycle endpoints return 403 when not enabled. #6057
* [BUGFIX] Build: Fix Solaris build. #6149
* [BUGFIX] Promtool: Remove false duplicate rule warnings when checking rule files with alerts. #6270
* [BUGFIX] Remote write: restore use of deduplicating logger in remote write. #6113
* [BUGFIX] Remote write: do not reshard when unable to send samples. #6111
* [BUGFIX] Service discovery: errors are no longer logged on context cancellation. #6116, #6133
* [BUGFIX] UI: handle null response from API properly. #6071

## 2.13.1 / 2019-10-16

* [BUGFIX] Fix panic in ARM builds of Prometheus. #6110
* [BUGFIX] promql: fix potential panic in the query logger. #6094
* [BUGFIX] Multiple errors of http: superfluous response.WriteHeader call in the logs. #6145

## 2.13.0 / 2019-10-04

* [SECURITY/BUGFIX] UI: Fix a Stored DOM XSS vulnerability with query history [CVE-2019-10215](http://cve.mitre.org/cgi-bin/cvename.cgi?name=CVE-2019-10215). #6098
* [CHANGE] Metrics: renamed prometheus_sd_configs_failed_total to prometheus_sd_failed_configs and changed to Gauge #5254
* [ENHANCEMENT] Include the tsdb tool in builds. #6089
* [ENHANCEMENT] Service discovery: add new node address types for kubernetes. #5902
* [ENHANCEMENT] UI: show warnings if query have returned some warnings. #5964
* [ENHANCEMENT] Remote write: reduce memory usage of the series cache. #5849
* [ENHANCEMENT] Remote read: use remote read streaming to reduce memory usage. #5703
* [ENHANCEMENT] Metrics: added metrics for remote write max/min/desired shards to queue manager. #5787
* [ENHANCEMENT] Promtool: show the warnings during label query. #5924
* [ENHANCEMENT] Promtool: improve error messages when parsing bad rules. #5965
* [ENHANCEMENT] Promtool: more promlint rules. #5515
* [BUGFIX] Promtool: fix recording inconsistency due to duplicate labels. #6026
* [BUGFIX] UI: fixes service-discovery view when accessed from unhealthy targets. #5915
* [BUGFIX] Metrics format: OpenMetrics parser crashes on short input. #5939
* [BUGFIX] UI: avoid truncated Y-axis values. #6014

## 2.12.0 / 2019-08-17

* [FEATURE] Track currently active PromQL queries in a log file. #5794
* [FEATURE] Enable and provide binaries for `mips64` / `mips64le` architectures. #5792
* [ENHANCEMENT] Improve responsiveness of targets web UI and API endpoint. #5740
* [ENHANCEMENT] Improve remote write desired shards calculation. #5763
* [ENHANCEMENT] Flush TSDB pages more precisely. tsdb#660
* [ENHANCEMENT] Add `prometheus_tsdb_retention_limit_bytes` metric. tsdb#667
* [ENHANCEMENT] Add logging during TSDB WAL replay on startup. tsdb#662
* [ENHANCEMENT] Improve TSDB memory usage. tsdb#653, tsdb#643, tsdb#654, tsdb#642, tsdb#627
* [BUGFIX] Check for duplicate label names in remote read. #5829
* [BUGFIX] Mark deleted rules' series as stale on next evaluation. #5759
* [BUGFIX] Fix JavaScript error when showing warning about out-of-sync server time. #5833
* [BUGFIX] Fix `promtool test rules` panic when providing empty `exp_labels`. #5774
* [BUGFIX] Only check last directory when discovering checkpoint number. #5756
* [BUGFIX] Fix error propagation in WAL watcher helper functions. #5741
* [BUGFIX] Correctly handle empty labels from alert templates. #5845

## 2.11.2 / 2019-08-14

* [BUGFIX/SECURITY] Fix a Stored DOM XSS vulnerability with query history. #5888

## 2.11.1 / 2019-07-10

* [BUGFIX] Fix potential panic when prometheus is watching multiple zookeeper paths. #5749

## 2.11.0 / 2019-07-09

* [CHANGE] Remove `max_retries` from queue_config (it has been unused since rewriting remote-write to utilize the write-ahead-log). #5649
* [CHANGE] The meta file `BlockStats` no longer holds size information. This is now dynamically calculated and kept in memory. It also includes the meta file size which was not included before. tsdb#637
* [CHANGE] Renamed metric from `prometheus_tsdb_wal_reader_corruption_errors` to `prometheus_tsdb_wal_reader_corruption_errors_total`. tsdb#622
* [FEATURE] Add option to use Alertmanager API v2. #5482
* [FEATURE] Added `humanizePercentage` function for templates. #5670
* [FEATURE] Include InitContainers in Kubernetes Service Discovery. #5598
* [FEATURE] Provide option to compress WAL records using Snappy. [#609](https://github.com/prometheus/tsdb/pull/609)
* [ENHANCEMENT] Create new clean segment when starting the WAL. tsdb#608
* [ENHANCEMENT] Reduce allocations in PromQL aggregations. #5641
* [ENHANCEMENT] Add storage warnings to LabelValues and LabelNames API results. #5673
* [ENHANCEMENT] Add `prometheus_http_requests_total` metric. #5640
* [ENHANCEMENT] Enable openbsd/arm build. #5696
* [ENHANCEMENT] Remote-write allocation improvements. #5614
* [ENHANCEMENT] Query performance improvement: Efficient iteration and search in HashForLabels and HashWithoutLabels. #5707
* [ENHANCEMENT] Allow injection of arbitrary headers in promtool. #4389
* [ENHANCEMENT] Allow passing `external_labels` in alert unit tests groups. #5608
* [ENHANCEMENT] Allows globs for rules when unit testing. #5595
* [ENHANCEMENT] Improved postings intersection matching. tsdb#616
* [ENHANCEMENT] Reduced disk usage for WAL for small setups. tsdb#605
* [ENHANCEMENT] Optimize queries using regexp for set lookups. tsdb#602
* [BUGFIX] resolve race condition in maxGauge. #5647
* [BUGFIX] Fix ZooKeeper connection leak. #5675
* [BUGFIX] Improved atomicity of .tmp block replacement during compaction for usual case. tsdb#636
* [BUGFIX] Fix "unknown series references" after clean shutdown. tsdb#623
* [BUGFIX] Re-calculate block size when calling `block.Delete`. tsdb#637
* [BUGFIX] Fix unsafe snapshots with head block. tsdb#641
* [BUGFIX] `prometheus_tsdb_compactions_failed_total` is now incremented on any compaction failure. tsdb#613

## 2.10.0 / 2019-05-25

* [CHANGE/BUGFIX] API: Encode alert values as string to correctly represent Inf/NaN. #5582
* [FEATURE] Template expansion: Make external labels available as `$externalLabels` in alert and console template expansion. #5463
* [FEATURE] TSDB: Add `prometheus_tsdb_wal_segment_current` metric for the WAL segment index that TSDB is currently writing to. tsdb#601
* [FEATURE] Scrape: Add `scrape_series_added` per-scrape metric. #5546
* [ENHANCEMENT] Discovery/kubernetes: Add labels `__meta_kubernetes_endpoint_node_name` and `__meta_kubernetes_endpoint_hostname`. #5571
* [ENHANCEMENT] Discovery/azure: Add label `__meta_azure_machine_public_ip`. #5475
* [ENHANCEMENT] TSDB: Simplify mergedPostings.Seek, resulting in better performance if there are many posting lists. tsdb#595
* [ENHANCEMENT] Log filesystem type on startup. #5558
* [ENHANCEMENT] Cmd/promtool: Use POST requests for Query and QueryRange. client_golang#557
* [ENHANCEMENT] Web: Sort alerts by group name. #5448
* [ENHANCEMENT] Console templates: Add convenience variables `$rawParams`, `$params`, `$path`. #5463
* [BUGFIX] TSDB: Don't panic when running out of disk space and recover nicely from the condition. tsdb#582
* [BUGFIX] TSDB: Correctly handle empty labels. tsdb#594
* [BUGFIX] TSDB: Don't crash on an unknown tombstone reference. tsdb#604
* [BUGFIX] Storage/remote: Remove queue-manager specific metrics if queue no longer exists. #5445 #5485 #5555
* [BUGFIX] PromQL: Correctly display `{__name__="a"}`. #5552
* [BUGFIX] Discovery/kubernetes: Use `service` rather than `ingress` as the name for the service workqueue. #5520
* [BUGFIX] Discovery/azure: Don't panic on a VM with a public IP. #5587
* [BUGFIX] Discovery/triton: Always read HTTP body to completion. #5596
* [BUGFIX] Web: Fixed Content-Type for js and css instead of using `/etc/mime.types`. #5551

## 2.9.2 / 2019-04-24

* [BUGFIX] Make sure subquery range is taken into account for selection #5467
* [BUGFIX] Exhaust every request body before closing it #5166
* [BUGFIX] Cmd/promtool: return errors from rule evaluations #5483
* [BUGFIX] Remote Storage: string interner should not panic in release #5487
* [BUGFIX] Fix memory allocation regression in mergedPostings.Seek tsdb#586

## 2.9.1 / 2019-04-16

* [BUGFIX] Discovery/kubernetes: fix missing label sanitization #5462
* [BUGFIX] Remote_write: Prevent reshard concurrent with calling stop #5460

## 2.9.0 / 2019-04-15

This releases uses Go 1.12, which includes a change in how memory is released
to Linux. This will cause RSS to be reported as higher, however this is harmless
and the memory is available to the kernel when it needs it.

* [CHANGE/ENHANCEMENT] Update Consul to support catalog.ServiceMultipleTags. #5151
* [FEATURE] Add honor_timestamps scrape option. #5304
* [ENHANCEMENT] Discovery/kubernetes: add present labels for labels/annotations. #5443
* [ENHANCEMENT] OpenStack SD: Add ProjectID and UserID meta labels. #5431
* [ENHANCEMENT] Add GODEBUG and retention to the runtime page. #5324 #5322
* [ENHANCEMENT] Add support for POSTing to /series endpoint. #5422
* [ENHANCEMENT] Support PUT methods for Lifecycle and Admin APIs. #5376
* [ENHANCEMENT] Scrape: Add global jitter for HA server. #5181
* [ENHANCEMENT] Check for cancellation on every step of a range evaluation. #5131
* [ENHANCEMENT] String interning for labels & values in the remote_write path. #5316
* [ENHANCEMENT] Don't lose the scrape cache on a failed scrape. #5414
* [ENHANCEMENT] Reload cert files from disk automatically. common#173
* [ENHANCEMENT] Use fixed length millisecond timestamp format for logs. common#172
* [ENHANCEMENT] Performance improvements for postings. tsdb#509 tsdb#572
* [BUGFIX] Remote Write: fix checkpoint reading. #5429
* [BUGFIX] Check if label value is valid when unmarshaling external labels from YAML. #5316
* [BUGFIX] Promparse: sort all labels when parsing. #5372
* [BUGFIX] Reload rules: copy state on both name and labels. #5368
* [BUGFIX] Exponentiation operator to drop metric name in result of operation. #5329
* [BUGFIX] Config: resolve more file paths. #5284
* [BUGFIX] Promtool: resolve relative paths in alert test files. #5336
* [BUGFIX] Set TLSHandshakeTimeout in HTTP transport. common#179
* [BUGFIX] Use fsync to be more resilient to machine crashes. tsdb#573 tsdb#578
* [BUGFIX] Keep series that are still in WAL in checkpoints. tsdb#577
* [BUGFIX] Fix output sample values for scalar-to-vector comparison operations. #5454

## 2.8.1 / 2019-03-28

* [BUGFIX] Display the job labels in `/targets` which was removed accidentally. #5406

## 2.8.0 / 2019-03-12

This release uses Write-Ahead Logging (WAL) for the remote_write API. This currently causes a slight increase in memory usage, which will be addressed in future releases.

* [CHANGE] Default time retention is used only when no size based retention is specified. These are flags where time retention is specified by the flag `--storage.tsdb.retention` and size retention by `--storage.tsdb.retention.size`. #5216
* [CHANGE] `prometheus_tsdb_storage_blocks_bytes_total` is now `prometheus_tsdb_storage_blocks_bytes`. prometheus/tsdb#506
* [FEATURE] [EXPERIMENTAL] Time overlapping blocks are now allowed; vertical compaction and vertical query merge. It is an optional feature which is controlled by the `--storage.tsdb.allow-overlapping-blocks` flag, disabled by default. prometheus/tsdb#370
* [ENHANCEMENT] Use the WAL for remote_write API. #4588
* [ENHANCEMENT] Query performance improvements. prometheus/tsdb#531
* [ENHANCEMENT] UI enhancements with upgrade to Bootstrap 4. #5226
* [ENHANCEMENT] Reduce time that Alertmanagers are in flux when reloaded. #5126
* [ENHANCEMENT] Limit number of metrics displayed on UI to 10000. #5139
* [ENHANCEMENT] (1) Remember All/Unhealthy choice on target-overview when reloading page. (2) Resize text-input area on Graph page on mouseclick. #5201
* [ENHANCEMENT] In `histogram_quantile` merge buckets with equivalent le values. #5158.
* [ENHANCEMENT] Show list of offending labels in the error message in many-to-many scenarios. #5189
* [ENHANCEMENT] Show `Storage Retention` criteria in effect on `/status` page. #5322
* [BUGFIX] Fix sorting of rule groups. #5260
* [BUGFIX] Fix support for password_file and bearer_token_file in Kubernetes SD. #5211
* [BUGFIX] Scrape: catch errors when creating HTTP clients #5182. Adds new metrics:
  * `prometheus_target_scrape_pools_total`
  * `prometheus_target_scrape_pools_failed_total`
  * `prometheus_target_scrape_pool_reloads_total`
  * `prometheus_target_scrape_pool_reloads_failed_total`
* [BUGFIX] Fix panic when aggregator param is not a literal. #5290

## 2.7.2 / 2019-03-02

* [BUGFIX] `prometheus_rule_group_last_evaluation_timestamp_seconds` is now a unix timestamp. #5186

## 2.7.1 / 2019-01-31

This release has a fix for a Stored DOM XSS vulnerability that can be triggered when using the query history functionality. Thanks to Dor Tumarkin from Checkmarx for reporting it.

* [BUGFIX/SECURITY] Fix a Stored DOM XSS vulnerability with query history. #5163
* [BUGFIX] `prometheus_rule_group_last_duration_seconds` now reports seconds instead of nanoseconds. #5153
* [BUGFIX] Make sure the targets are consistently sorted in the targets page. #5161

## 2.7.0 / 2019-01-28

We're rolling back the Dockerfile changes introduced in 2.6.0. If you made changes to your docker deployment in 2.6.0, you will need to roll them back. This release also adds experimental support for disk size based retention. To accommodate that we are deprecating the flag `storage.tsdb.retention` in favour of `storage.tsdb.retention.time`. We print a warning if the flag is in use, but it will function without breaking until Prometheus 3.0.

* [CHANGE] Rollback Dockerfile to version at 2.5.0. Rollback of the breaking change introduced in 2.6.0. #5122
* [FEATURE] Add subqueries to PromQL. #4831
* [FEATURE] [EXPERIMENTAL] Add support for disk size based retention. Note that we don't consider the WAL size which could be significant and the time based retention policy also applies. #5109 prometheus/tsdb#343
* [FEATURE] Add CORS origin flag. #5011
* [ENHANCEMENT] Consul SD: Add tagged address to the discovery metadata. #5001
* [ENHANCEMENT] Kubernetes SD: Add service external IP and external name to the discovery metadata. #4940
* [ENHANCEMENT] Azure SD: Add support for Managed Identity authentication. #4590
* [ENHANCEMENT] Azure SD: Add tenant and subscription IDs to the discovery metadata. #4969
* [ENHANCEMENT] OpenStack SD: Add support for application credentials based authentication. #4968
* [ENHANCEMENT] Add metric for number of rule groups loaded. #5090
* [BUGFIX] Avoid duplicate tests for alert unit tests. #4964
* [BUGFIX] Don't depend on given order when comparing samples in alert unit testing. #5049
* [BUGFIX] Make sure the retention period doesn't overflow. #5112
* [BUGFIX] Make sure the blocks don't get very large. #5112
* [BUGFIX] Don't generate blocks with no samples. prometheus/tsdb#374
* [BUGFIX] Reintroduce metric for WAL corruptions. prometheus/tsdb#473

## 2.6.1 / 2019-01-15

* [BUGFIX] Azure SD: Fix discovery getting stuck sometimes. #5088
* [BUGFIX] Marathon SD: Use `Tasks.Ports` when `RequirePorts` is `false`. #5026
* [BUGFIX] Promtool: Fix "out-of-order sample" errors when testing rules. #5069

## 2.6.0 / 2018-12-17

* [CHANGE] Remove default flags from the container's entrypoint, run Prometheus from `/etc/prometheus` and symlink the storage directory to `/etc/prometheus/data`. #4976
* [CHANGE] Promtool: Remove the `update` command. #3839
* [FEATURE] Add JSON log format via the `--log.format` flag. #4876
* [FEATURE] API: Add /api/v1/labels endpoint to get all label names. #4835
* [FEATURE] Web: Allow setting the page's title via the `--web.ui-title` flag. #4841
* [ENHANCEMENT] Add `prometheus_tsdb_lowest_timestamp_seconds`, `prometheus_tsdb_head_min_time_seconds` and `prometheus_tsdb_head_max_time_seconds` metrics. #4888
* [ENHANCEMENT] Add `rule_group_last_evaluation_timestamp_seconds` metric. #4852
* [ENHANCEMENT] Add `prometheus_template_text_expansion_failures_total` and `prometheus_template_text_expansions_total` metrics. #4747
* [ENHANCEMENT] Set consistent User-Agent header in outgoing requests. #4891
* [ENHANCEMENT] Azure SD: Error out at load time when authentication parameters are missing. #4907
* [ENHANCEMENT] EC2 SD: Add the machine's private DNS name to the discovery metadata. #4693
* [ENHANCEMENT] EC2 SD: Add the operating system's platform to the discovery metadata. #4663
* [ENHANCEMENT] Kubernetes SD: Add the pod's phase to the discovery metadata. #4824
* [ENHANCEMENT] Kubernetes SD: Log Kubernetes messages. #4931
* [ENHANCEMENT] Promtool: Collect CPU and trace profiles. #4897
* [ENHANCEMENT] Promtool: Support writing output as JSON. #4848
* [ENHANCEMENT] Remote Read: Return available data if remote read fails partially. #4832
* [ENHANCEMENT] Remote Write: Improve queue performance. #4772
* [ENHANCEMENT] Remote Write: Add min_shards parameter to set the minimum number of shards. #4924
* [ENHANCEMENT] TSDB: Improve WAL reading. #4953
* [ENHANCEMENT] TSDB: Memory improvements. #4953
* [ENHANCEMENT] Web: Log stack traces on panic. #4221
* [ENHANCEMENT] Web UI: Add copy to clipboard button for configuration. #4410
* [ENHANCEMENT] Web UI: Support console queries at specific times. #4764
* [ENHANCEMENT] Web UI: group targets by job then instance. #4898 #4806
* [BUGFIX] Deduplicate handler labels for HTTP metrics. #4732
* [BUGFIX] Fix leaked queriers causing shutdowns to hang. #4922
* [BUGFIX] Fix configuration loading panics on nil pointer slice elements. #4942
* [BUGFIX] API: Correctly skip mismatching targets on /api/v1/targets/metadata. #4905
* [BUGFIX] API: Better rounding for incoming query timestamps. #4941
* [BUGFIX] Azure SD: Fix panic. #4867
* [BUGFIX] Console templates: Fix hover when the metric has a null value. #4906
* [BUGFIX] Discovery: Remove all targets when the scrape configuration gets empty. #4819
* [BUGFIX] Marathon SD: Fix leaked connections. #4915
* [BUGFIX] Marathon SD: Use 'hostPort' member of portMapping to construct target endpoints. #4887
* [BUGFIX] PromQL: Fix a goroutine leak in the lexer/parser. #4858
* [BUGFIX] Scrape: Pass through content-type for non-compressed output. #4912
* [BUGFIX] Scrape: Fix deadlock in the scrape's manager. #4894
* [BUGFIX] Scrape: Scrape targets at fixed intervals even after Prometheus restarts. #4926
* [BUGFIX] TSDB: Support restored snapshots including the head properly. #4953
* [BUGFIX] TSDB: Repair WAL when the last record in a segment is torn. #4953
* [BUGFIX] TSDB: Fix unclosed file readers on Windows systems. #4997
* [BUGFIX] Web: Avoid proxy to connect to the local gRPC server. #4572

## 2.5.0 / 2018-11-06

* [CHANGE] Group targets by scrape config instead of job name. #4806 #4526
* [CHANGE] Marathon SD: Various changes to adapt to Marathon 1.5+. #4499
* [CHANGE] Discovery: Split `prometheus_sd_discovered_targets` metric by scrape and notify (Alertmanager SD) as well as by section in the respective configuration. #4753
* [FEATURE] Add OpenMetrics support for scraping (EXPERIMENTAL). #4700
* [FEATURE] Add unit testing for rules. #4350
* [FEATURE] Make maximum number of samples per query configurable via `--query.max-samples` flag. #4513
* [FEATURE] Make maximum number of concurrent remote reads configurable via `--storage.remote.read-concurrent-limit` flag. #4656
* [ENHANCEMENT] Support s390x platform for Linux. #4605
* [ENHANCEMENT] API: Add `prometheus_api_remote_read_queries` metric tracking currently executed or waiting remote read API requests. #4699
* [ENHANCEMENT] Remote Read: Add `prometheus_remote_storage_remote_read_queries` metric tracking currently in-flight remote read queries. #4677
* [ENHANCEMENT] Remote Read: Reduced memory usage. #4655
* [ENHANCEMENT] Discovery: Add `prometheus_sd_discovered_targets`, `prometheus_sd_received_updates_total`, `prometheus_sd_updates_delayed_total`, and `prometheus_sd_updates_total` metrics for discovery subsystem. #4667
* [ENHANCEMENT] Discovery: Improve performance of previously slow updates of changes of targets. #4526
* [ENHANCEMENT] Kubernetes SD: Add extended metrics. #4458
* [ENHANCEMENT] OpenStack SD: Support discovering instances from all projects. #4682
* [ENHANCEMENT] OpenStack SD: Discover all interfaces. #4649
* [ENHANCEMENT] OpenStack SD: Support `tls_config` for the used HTTP client. #4654
* [ENHANCEMENT] Triton SD: Add ability to filter triton_sd targets by pre-defined groups. #4701
* [ENHANCEMENT] Web UI: Avoid browser spell-checking in expression field. #4728
* [ENHANCEMENT] Web UI: Add scrape duration and last evaluation time in targets and rules pages. #4722
* [ENHANCEMENT] Web UI: Improve rule view by wrapping lines. #4702
* [ENHANCEMENT] Rules: Error out at load time for invalid templates, rather than at evaluation time. #4537
* [ENHANCEMENT] TSDB: Add metrics for WAL operations. #4692
* [BUGFIX] Change max/min over_time to handle NaNs properly. #4386
* [BUGFIX] Check label name for `count_values` PromQL function. #4585
* [BUGFIX] Ensure that vectors and matrices do not contain identical label-sets. #4589

## 2.4.3 / 2018-10-04

* [BUGFIX] Fix panic when using custom EC2 API for SD #4672
* [BUGFIX] Fix panic when Zookeeper SD cannot connect to servers #4669
* [BUGFIX] Make the skip_head an optional parameter for snapshot API #4674

## 2.4.2 / 2018-09-21

 The last release didn't have bugfix included due to a vendoring error.

 * [BUGFIX] Handle WAL corruptions properly prometheus/tsdb#389
 * [BUGFIX] Handle WAL migrations correctly on Windows prometheus/tsdb#392

## 2.4.1 / 2018-09-19

* [ENHANCEMENT] New TSDB metrics prometheus/tsdb#375 prometheus/tsdb#363
* [BUGFIX] Render UI correctly for Windows #4616

## 2.4.0 / 2018-09-11

This release includes multiple bugfixes and features. Further, the WAL implementation has been re-written so the storage is not forward compatible. Prometheus 2.3 storage will work on 2.4 but not vice-versa.

* [CHANGE] Reduce remote write default retries #4279
* [CHANGE] Remove /heap endpoint #4460
* [FEATURE] Persist alert 'for' state across restarts #4061
* [FEATURE] Add API providing per target metric metadata #4183
* [FEATURE] Add API providing recording and alerting rules #4318 #4501
* [ENHANCEMENT] Brand new WAL implementation for TSDB. Forwards incompatible with previous WAL.
* [ENHANCEMENT] Show rule evaluation errors in UI #4457
* [ENHANCEMENT] Throttle resends of alerts to Alertmanager #4538
* [ENHANCEMENT] Send EndsAt along with the alert to Alertmanager #4550
* [ENHANCEMENT] Limit the samples returned by remote read endpoint #4532
* [ENHANCEMENT] Limit the data read in through remote read #4239
* [ENHANCEMENT] Coalesce identical SD configurations #3912
* [ENHANCEMENT] `promtool`: Add new commands for debugging and querying #4247 #4308 #4346 #4454
* [ENHANCEMENT] Update console examples for node_exporter v0.16.0 #4208
* [ENHANCEMENT] Optimize PromQL aggregations #4248
* [ENHANCEMENT] Remote read: Add Offset to hints #4226
* [ENHANCEMENT] `consul_sd`: Add support for ServiceMeta field #4280
* [ENHANCEMENT] `ec2_sd`: Maintain order of subnet_id label #4405
* [ENHANCEMENT] `ec2_sd`: Add support for custom endpoint to support EC2 compliant APIs #4333
* [ENHANCEMENT] `ec2_sd`: Add instance_owner label #4514
* [ENHANCEMENT] `azure_sd`: Add support for VMSS discovery and multiple environments #4202 #4569
* [ENHANCEMENT] `gce_sd`: Add instance_id label #4488
* [ENHANCEMENT] Forbid rule-abiding robots from indexing #4266
* [ENHANCEMENT] Log virtual memory limits on startup #4418
* [BUGFIX] Wait for service discovery to stop before exiting #4508
* [BUGFIX] Render SD configs properly #4338
* [BUGFIX] Only add LookbackDelta to vector selectors #4399
* [BUGFIX] `ec2_sd`: Handle panic-ing nil pointer #4469
* [BUGFIX] `consul_sd`: Stop leaking connections #4443
* [BUGFIX] Use templated labels also to identify alerts #4500
* [BUGFIX] Reduce floating point errors in stddev and related functions #4533
* [BUGFIX] Log errors while encoding responses #4359

## 2.3.2 / 2018-07-12

* [BUGFIX] Fix various tsdb bugs #4369
* [BUGFIX] Reorder startup and shutdown to prevent panics. #4321
* [BUGFIX] Exit with non-zero code on error #4296
* [BUGFIX] discovery/kubernetes/ingress: fix scheme discovery #4329
* [BUGFIX] Fix race in zookeeper sd #4355
* [BUGFIX] Better timeout handling in promql #4291 #4300
* [BUGFIX] Propagate errors when selecting series from the tsdb #4136

## 2.3.1 / 2018-06-19

* [BUGFIX] Avoid infinite loop on duplicate NaN values. #4275
* [BUGFIX] Fix nil pointer deference when using various API endpoints #4282
* [BUGFIX] config: set target group source index during unmarshaling #4245
* [BUGFIX] discovery/file: fix logging #4178
* [BUGFIX] kubernetes_sd: fix namespace filtering #4285
* [BUGFIX] web: restore old path prefix behavior #4273
* [BUGFIX] web: remove security headers added in 2.3.0 #4259

## 2.3.0 / 2018-06-05

* [CHANGE] `marathon_sd`: use `auth_token` and `auth_token_file` for token-based authentication instead of `bearer_token` and `bearer_token_file` respectively.
* [CHANGE] Metric names for HTTP server metrics changed
* [FEATURE] Add query commands to promtool
* [FEATURE] Add security headers to HTTP server responses
* [FEATURE] Pass query hints via remote read API
* [FEATURE] Basic auth passwords can now be configured via file across all configuration
* [ENHANCEMENT] Optimize PromQL and API serialization for memory usage and allocations
* [ENHANCEMENT] Limit number of dropped targets in web UI
* [ENHANCEMENT] Consul and EC2 service discovery allow using server-side filtering for performance improvement
* [ENHANCEMENT] Add advanced filtering configuration to EC2 service discovery
* [ENHANCEMENT] `marathon_sd`: adds support for basic and bearer authentication, plus all other common HTTP client options (TLS config, proxy URL, etc.)
* [ENHANCEMENT] Provide machine type metadata and labels in GCE service discovery
* [ENHANCEMENT] Add pod controller kind and name to Kubernetes service discovery data
* [ENHANCEMENT] Move TSDB to flock-based log file that works with Docker containers
* [BUGFIX] Properly propagate storage errors in PromQL
* [BUGFIX] Fix path prefix for web pages
* [BUGFIX] Fix goroutine leak in Consul service discovery
* [BUGFIX] Fix races in scrape manager
* [BUGFIX] Fix OOM for very large k in PromQL topk() queries
* [BUGFIX] Make remote write more resilient to unavailable receivers
* [BUGFIX] Make remote write shutdown cleanly
* [BUGFIX] Don't leak files on errors in TSDB's tombstone cleanup
* [BUGFIX] Unary minus expressions now removes the metric name from results
* [BUGFIX] Fix bug that lead to wrong amount of samples considered for time range expressions

## 2.2.1 / 2018-03-13

* [BUGFIX] Fix data loss in TSDB on compaction
* [BUGFIX] Correctly stop timer in remote-write path
* [BUGFIX] Fix deadlock triggered by loading targets page
* [BUGFIX] Fix incorrect buffering of samples on range selection queries
* [BUGFIX] Handle large index files on windows properly

## 2.2.0 / 2018-03-08

* [CHANGE] Rename file SD mtime metric.
* [CHANGE] Send target update on empty pod IP in Kubernetes SD.
* [FEATURE] Add API endpoint for flags.
* [FEATURE] Add API endpoint for dropped targets.
* [FEATURE] Display annotations on alerts page.
* [FEATURE] Add option to skip head data when taking snapshots.
* [ENHANCEMENT] Federation performance improvement.
* [ENHANCEMENT] Read bearer token file on every scrape.
* [ENHANCEMENT] Improve typeahead on `/graph` page.
* [ENHANCEMENT] Change rule file formatting.
* [ENHANCEMENT] Set consul server default to `localhost:8500`.
* [ENHANCEMENT] Add dropped Alertmanagers to API info endpoint.
* [ENHANCEMENT] Add OS type meta label to Azure SD.
* [ENHANCEMENT] Validate required fields in SD configuration.
* [BUGFIX] Prevent stack overflow on deep recursion in TSDB.
* [BUGFIX] Correctly read offsets in index files that are greater than 4GB.
* [BUGFIX] Fix scraping behavior for empty labels.
* [BUGFIX] Drop metric name for bool modifier.
* [BUGFIX] Fix races in discovery.
* [BUGFIX] Fix Kubernetes endpoints SD for empty subsets.
* [BUGFIX] Throttle updates from SD providers, which caused increased CPU usage and allocations.
* [BUGFIX] Fix TSDB block reload issue.
* [BUGFIX] Fix PromQL printing of empty `without()`.
* [BUGFIX] Don't reset FiredAt for inactive alerts.
* [BUGFIX] Fix erroneous file version changes and repair existing data.

## 2.1.0 / 2018-01-19

* [FEATURE] New Service Discovery UI showing labels before and after relabelling.
* [FEATURE] New Admin APIs added to v1 to delete, snapshot and remove tombstones.
* [ENHANCEMENT] The graph UI autocomplete now includes your previous queries.
* [ENHANCEMENT] Federation is now much faster for large numbers of series.
* [ENHANCEMENT] Added new metrics to measure rule timings.
* [ENHANCEMENT] Rule evaluation times added to the rules UI.
* [ENHANCEMENT] Added metrics to measure modified time of file SD files.
* [ENHANCEMENT] Kubernetes SD now includes POD UID in discovery metadata.
* [ENHANCEMENT] The Query APIs now return optional stats on query execution times.
* [ENHANCEMENT] The index now no longer has the 4GiB size limit and is also smaller.
* [BUGFIX] Remote read `read_recent` option is now false by default.
* [BUGFIX] Pass the right configuration to each Alertmanager (AM) when using multiple AM configs.
* [BUGFIX] Fix not-matchers not selecting series with labels unset.
* [BUGFIX] tsdb: Fix occasional panic in head block.
* [BUGFIX] tsdb: Close files before deletion to fix retention issues on Windows and NFS.
* [BUGFIX] tsdb: Cleanup and do not retry failing compactions.
* [BUGFIX] tsdb: Close WAL while shutting down.


## 2.0.0 / 2017-11-08

This release includes a completely rewritten storage, huge performance
improvements, but also many backwards incompatible changes. For more
information, read the announcement blog post and migration guide.

https://prometheus.io/blog/2017/11/08/announcing-prometheus-2-0/
https://prometheus.io/docs/prometheus/2.0/migration/

* [CHANGE] Completely rewritten storage layer, with WAL. This is not backwards compatible with 1.x storage, and many flags have changed/disappeared.
* [CHANGE] New staleness behavior. Series now marked stale after target scrapes no longer return them, and soon after targets disappear from service discovery.
* [CHANGE] Rules files use YAML syntax now. Conversion tool added to promtool.
* [CHANGE] Removed `count_scalar`, `drop_common_labels` functions and `keep_common` modifier from PromQL.
* [CHANGE] Rewritten exposition format parser with much higher performance. The Protobuf exposition format is no longer supported.
* [CHANGE] Example console templates updated for new storage and metrics names. Examples other than node exporter and Prometheus removed.
* [CHANGE] Admin and lifecycle APIs now disabled by default, can be re-enabled via flags
* [CHANGE] Flags switched to using Kingpin, all flags are now --flagname rather than -flagname.
* [FEATURE/CHANGE] Remote read can be configured to not read data which is available locally. This is enabled by default.
* [FEATURE] Rules can be grouped now. Rules within a rule group are executed sequentially.
* [FEATURE] Added experimental GRPC apis
* [FEATURE] Add timestamp() function to PromQL.
* [ENHANCEMENT] Remove remote read from the query path if no remote storage is configured.
* [ENHANCEMENT] Bump Consul HTTP client timeout to not match the Consul SD watch timeout.
* [ENHANCEMENT] Go-conntrack added to provide HTTP connection metrics.
* [BUGFIX] Fix connection leak in Consul SD.

## 1.8.2 / 2017-11-04

* [BUGFIX] EC2 service discovery: Do not crash if tags are empty.

## 1.8.1 / 2017-10-19

* [BUGFIX] Correctly handle external labels on remote read endpoint

## 1.8.0 / 2017-10-06

* [CHANGE] Rule links link to the _Console_ tab rather than the _Graph_ tab to
  not trigger expensive range queries by default.
* [FEATURE] Ability to act as a remote read endpoint for other Prometheus
  servers.
* [FEATURE] K8s SD: Support discovery of ingresses.
* [FEATURE] Consul SD: Support for node metadata.
* [FEATURE] Openstack SD: Support discovery of hypervisors.
* [FEATURE] Expose current Prometheus config via `/status/config`.
* [FEATURE] Allow to collapse jobs on `/targets` page.
* [FEATURE] Add `/-/healthy` and `/-/ready` endpoints.
* [FEATURE] Add color scheme support to console templates.
* [ENHANCEMENT] Remote storage connections use HTTP keep-alive.
* [ENHANCEMENT] Improved logging about remote storage.
* [ENHANCEMENT] Relaxed URL validation.
* [ENHANCEMENT] Openstack SD: Handle instances without IP.
* [ENHANCEMENT] Make remote storage queue manager configurable.
* [ENHANCEMENT] Validate metrics returned from remote read.
* [ENHANCEMENT] EC2 SD: Set a default region.
* [ENHANCEMENT] Changed help link to `https://prometheus.io/docs`.
* [BUGFIX] Fix floating-point precision issue in `deriv` function.
* [BUGFIX] Fix pprof endpoints when -web.route-prefix or -web.external-url is
  used.
* [BUGFIX] Fix handling of `null` target groups in file-based SD.
* [BUGFIX] Set the sample timestamp in date-related PromQL functions.
* [BUGFIX] Apply path prefix to redirect from deprecated graph URL.
* [BUGFIX] Fixed tests on MS Windows.
* [BUGFIX] Check for invalid UTF-8 in label values after relabeling.

## 1.7.2 / 2017-09-26

* [BUGFIX] Correctly remove all targets from DNS service discovery if the
  corresponding DNS query succeeds and returns an empty result.
* [BUGFIX] Correctly parse resolution input in expression browser.
* [BUGFIX] Consistently use UTC in the date picker of the expression browser.
* [BUGFIX] Correctly handle multiple ports in Marathon service discovery.
* [BUGFIX] Fix HTML escaping so that HTML templates compile with Go1.9.
* [BUGFIX] Prevent number of remote write shards from going negative.
* [BUGFIX] In the graphs created by the expression browser, render very large
  and small numbers in a readable way.
* [BUGFIX] Fix a rarely occurring iterator issue in varbit encoded chunks.

## 1.7.1 / 2017-06-12

* [BUGFIX] Fix double prefix redirect.

## 1.7.0 / 2017-06-06

* [CHANGE] Compress remote storage requests and responses with unframed/raw snappy.
* [CHANGE] Properly ellide secrets in config.
* [FEATURE] Add OpenStack service discovery.
* [FEATURE] Add ability to limit Kubernetes service discovery to certain namespaces.
* [FEATURE] Add metric for discovered number of Alertmanagers.
* [ENHANCEMENT] Print system information (uname) on start up.
* [ENHANCEMENT] Show gaps in graphs on expression browser.
* [ENHANCEMENT] Promtool linter checks counter naming and more reserved labels.
* [BUGFIX] Fix broken Mesos discovery.
* [BUGFIX] Fix redirect when external URL is set.
* [BUGFIX] Fix mutation of active alert elements by notifier.
* [BUGFIX] Fix HTTP error handling for remote write.
* [BUGFIX] Fix builds for Solaris/Illumos.
* [BUGFIX] Fix overflow checking in global config.
* [BUGFIX] Fix log level reporting issue.
* [BUGFIX] Fix ZooKeeper serverset discovery can become out-of-sync.

## 1.6.3 / 2017-05-18

* [BUGFIX] Fix disappearing Alertmanager targets in Alertmanager discovery.
* [BUGFIX] Fix panic with remote_write on ARMv7.
* [BUGFIX] Fix stacked graphs to adapt min/max values.

## 1.6.2 / 2017-05-11

* [BUGFIX] Fix potential memory leak in Kubernetes service discovery

## 1.6.1 / 2017-04-19

* [BUGFIX] Don't panic if storage has no FPs even after initial wait

## 1.6.0 / 2017-04-14

* [CHANGE] Replaced the remote write implementations for various backends by a
  generic write interface with example adapter implementation for various
  backends. Note that both the previous and the current remote write
  implementations are **experimental**.
* [FEATURE] New flag `-storage.local.target-heap-size` to tell Prometheus about
  the desired heap size. This deprecates the flags
  `-storage.local.memory-chunks` and `-storage.local.max-chunks-to-persist`,
  which are kept for backward compatibility.
* [FEATURE] Add `check-metrics` to `promtool` to lint metric names.
* [FEATURE] Add Joyent Triton discovery.
* [FEATURE] `X-Prometheus-Scrape-Timeout-Seconds` header in HTTP scrape
  requests.
* [FEATURE] Remote read interface, including example for InfluxDB. **Experimental.**
* [FEATURE] Enable Consul SD to connect via TLS.
* [FEATURE] Marathon SD supports multiple ports.
* [FEATURE] Marathon SD supports bearer token for authentication.
* [FEATURE] Custom timeout for queries.
* [FEATURE] Expose `buildQueryUrl` in `graph.js`.
* [FEATURE] Add `rickshawGraph` property to the graph object in console
  templates.
* [FEATURE] New metrics exported by Prometheus itself:
  * Summary `prometheus_engine_query_duration_seconds`
  * Counter `prometheus_evaluator_iterations_missed_total`
  * Counter `prometheus_evaluator_iterations_total`
  * Gauge `prometheus_local_storage_open_head_chunks`
  * Gauge `prometheus_local_storage_target_heap_size`
* [ENHANCEMENT] Reduce shut-down time by interrupting an ongoing checkpoint
  before starting the final checkpoint.
* [ENHANCEMENT] Auto-tweak times between checkpoints to limit time spent in
  checkpointing to 50%.
* [ENHANCEMENT] Improved crash recovery deals better with certain index
  corruptions.
* [ENHANCEMENT] Graphing deals better with constant time series.
* [ENHANCEMENT] Retry remote writes on recoverable errors.
* [ENHANCEMENT] Evict unused chunk descriptors during crash recovery to limit
  memory usage.
* [ENHANCEMENT] Smoother disk usage during series maintenance.
* [ENHANCEMENT] Targets on targets page sorted by instance within a job.
* [ENHANCEMENT] Sort labels in federation.
* [ENHANCEMENT] Set `GOGC=40` by default, which results in much better memory
  utilization at the price of slightly higher CPU usage. If `GOGC` is set by
  the user, it is still honored as usual.
* [ENHANCEMENT] Close head chunks after being idle for the duration of the
  configured staleness delta. This helps to persist and evict head chunk of
  stale series more quickly.
* [ENHANCEMENT] Stricter checking of relabel config.
* [ENHANCEMENT] Cache busters for static web content.
* [ENHANCEMENT] Send Prometheus-specific user-agent header during scrapes.
* [ENHANCEMENT] Improved performance of series retention cut-off.
* [ENHANCEMENT] Mitigate impact of non-atomic sample ingestion on
  `histogram_quantile` by enforcing buckets to be monotonic.
* [ENHANCEMENT] Released binaries built with Go 1.8.1.
* [BUGFIX] Send `instance=""` with federation if `instance` not set.
* [BUGFIX] Update to new `client_golang` to get rid of unwanted quantile
  metrics in summaries.
* [BUGFIX] Introduce several additional guards against data corruption.
* [BUGFIX] Mark storage dirty and increment
  `prometheus_local_storage_persist_errors_total` on all relevant errors.
* [BUGFIX] Propagate storage errors as 500 in the HTTP API.
* [BUGFIX] Fix int64 overflow in timestamps in the HTTP API.
* [BUGFIX] Fix deadlock in Zookeeper SD.
* [BUGFIX] Fix fuzzy search problems in the web-UI auto-completion.

## 1.5.3 / 2017-05-11

* [BUGFIX] Fix potential memory leak in Kubernetes service discovery

## 1.5.2 / 2017-02-10

* [BUGFIX] Fix series corruption in a special case of series maintenance where
  the minimum series-file-shrink-ratio kicks in.
* [BUGFIX] Fix two panic conditions both related to processing a series
  scheduled to be quarantined.
* [ENHANCEMENT] Binaries built with Go1.7.5.

## 1.5.1 / 2017-02-07

* [BUGFIX] Don't lose fully persisted memory series during checkpointing.
* [BUGFIX] Fix intermittently failing relabeling.
* [BUGFIX] Make `-storage.local.series-file-shrink-ratio` work.
* [BUGFIX] Remove race condition from TestLoop.

## 1.5.0 / 2017-01-23

* [CHANGE] Use lexicographic order to sort alerts by name.
* [FEATURE] Add Joyent Triton discovery.
* [FEATURE] Add scrape targets and alertmanager targets API.
* [FEATURE] Add various persistence related metrics.
* [FEATURE] Add various query engine related metrics.
* [FEATURE] Add ability to limit scrape samples, and related metrics.
* [FEATURE] Add labeldrop and labelkeep relabelling actions.
* [FEATURE] Display current working directory on status-page.
* [ENHANCEMENT] Strictly use ServiceAccount for in cluster configuration on Kubernetes.
* [ENHANCEMENT] Various performance and memory-management improvements.
* [BUGFIX] Fix basic auth for alertmanagers configured via flag.
* [BUGFIX] Don't panic on decoding corrupt data.
* [BUGFIX] Ignore dotfiles in data directory.
* [BUGFIX] Abort on intermediate federation errors.

## 1.4.1 / 2016-11-28

* [BUGFIX] Fix Consul service discovery

## 1.4.0 / 2016-11-25

* [FEATURE] Allow configuring Alertmanagers via service discovery
* [FEATURE] Display used Alertmanagers on runtime page in the UI
* [FEATURE] Support profiles in AWS EC2 service discovery configuration
* [ENHANCEMENT] Remove duplicated logging of Kubernetes client errors
* [ENHANCEMENT] Add metrics about Kubernetes service discovery
* [BUGFIX] Update alert annotations on re-evaluation
* [BUGFIX] Fix export of group modifier in PromQL queries
* [BUGFIX] Remove potential deadlocks in several service discovery implementations
* [BUGFIX] Use proper float64 modulo in PromQL `%` binary operations
* [BUGFIX] Fix crash bug in Kubernetes service discovery

## 1.3.1 / 2016-11-04

This bug-fix release pulls in the fixes from the 1.2.3 release.

* [BUGFIX] Correctly handle empty Regex entry in relabel config.
* [BUGFIX] MOD (`%`) operator doesn't panic with small floating point numbers.
* [BUGFIX] Updated miekg/dns vendoring to pick up upstream bug fixes.
* [ENHANCEMENT] Improved DNS error reporting.

## 1.2.3 / 2016-11-04

Note that this release is chronologically after 1.3.0.

* [BUGFIX] Correctly handle end time before start time in range queries.
* [BUGFIX] Error on negative `-storage.staleness-delta`
* [BUGFIX] Correctly handle empty Regex entry in relabel config.
* [BUGFIX] MOD (`%`) operator doesn't panic with small floating point numbers.
* [BUGFIX] Updated miekg/dns vendoring to pick up upstream bug fixes.
* [ENHANCEMENT] Improved DNS error reporting.

## 1.3.0 / 2016-11-01

This is a breaking change to the Kubernetes service discovery.

* [CHANGE] Rework Kubernetes SD.
* [FEATURE] Add support for interpolating `target_label`.
* [FEATURE] Add GCE metadata as Prometheus meta labels.
* [ENHANCEMENT] Add EC2 SD metrics.
* [ENHANCEMENT] Add Azure SD metrics.
* [ENHANCEMENT] Add fuzzy search to `/graph` textarea.
* [ENHANCEMENT] Always show instance labels on target page.
* [BUGFIX] Validate query end time is not before start time.
* [BUGFIX] Error on negative `-storage.staleness-delta`

## 1.2.2 / 2016-10-30

* [BUGFIX] Correctly handle on() in alerts.
* [BUGFIX] UI: Deal properly with aborted requests.
* [BUGFIX] UI: Decode URL query parameters properly.
* [BUGFIX] Storage: Deal better with data corruption (non-monotonic timestamps).
* [BUGFIX] Remote storage: Re-add accidentally removed timeout flag.
* [BUGFIX] Updated a number of vendored packages to pick up upstream bug fixes.

## 1.2.1 / 2016-10-10

* [BUGFIX] Count chunk evictions properly so that the server doesn't
  assume it runs out of memory and subsequently throttles ingestion.
* [BUGFIX] Use Go1.7.1 for prebuilt binaries to fix issues on MacOS Sierra.

## 1.2.0 / 2016-10-07

* [FEATURE] Cleaner encoding of query parameters in `/graph` URLs.
* [FEATURE] PromQL: Add `minute()` function.
* [FEATURE] Add GCE service discovery.
* [FEATURE] Allow any valid UTF-8 string as job name.
* [FEATURE] Allow disabling local storage.
* [FEATURE] EC2 service discovery: Expose `ec2_instance_state`.
* [ENHANCEMENT] Various performance improvements in local storage.
* [BUGFIX] Zookeeper service discovery: Remove deleted nodes.
* [BUGFIX] Zookeeper service discovery: Resync state after Zookeeper failure.
* [BUGFIX] Remove JSON from HTTP Accept header.
* [BUGFIX] Fix flag validation of Alertmanager URL.
* [BUGFIX] Fix race condition on shutdown.
* [BUGFIX] Do not fail Consul discovery on Prometheus startup when Consul
  is down.
* [BUGFIX] Handle NaN in `changes()` correctly.
* [CHANGE] **Experimental** remote write path: Remove use of gRPC.
* [CHANGE] **Experimental** remote write path: Configuration via config file
  rather than command line flags.
* [FEATURE] **Experimental** remote write path: Add HTTP basic auth and TLS.
* [FEATURE] **Experimental** remote write path: Support for relabelling.

## 1.1.3 / 2016-09-16

* [ENHANCEMENT] Use golang-builder base image for tests in CircleCI.
* [ENHANCEMENT] Added unit tests for federation.
* [BUGFIX] Correctly de-dup metric families in federation output.

## 1.1.2 / 2016-09-08

* [BUGFIX] Allow label names that coincide with keywords.

## 1.1.1 / 2016-09-07

* [BUGFIX] Fix IPv6 escaping in service discovery integrations
* [BUGFIX] Fix default scrape port assignment for IPv6

## 1.1.0 / 2016-09-03

* [FEATURE] Add `quantile` and `quantile_over_time`.
* [FEATURE] Add `stddev_over_time` and `stdvar_over_time`.
* [FEATURE] Add various time and date functions.
* [FEATURE] Added `toUpper` and `toLower` formatting to templates.
* [FEATURE] Allow relabeling of alerts.
* [FEATURE] Allow URLs in targets defined via a JSON file.
* [FEATURE] Add idelta function.
* [FEATURE] 'Remove graph' button on the /graph page.
* [FEATURE] Kubernetes SD: Add node name and host IP to pod discovery.
* [FEATURE] New remote storage write path. EXPERIMENTAL!
* [ENHANCEMENT] Improve time-series index lookups.
* [ENHANCEMENT] Forbid invalid relabel configurations.
* [ENHANCEMENT] Improved various tests.
* [ENHANCEMENT] Add crash recovery metric 'started_dirty'.
* [ENHANCEMENT] Fix (and simplify) populating series iterators.
* [ENHANCEMENT] Add job link on target page.
* [ENHANCEMENT] Message on empty Alerts page.
* [ENHANCEMENT] Various internal code refactorings and clean-ups.
* [ENHANCEMENT] Various improvements in the build system.
* [BUGFIX] Catch errors when unmarshaling delta/doubleDelta encoded chunks.
* [BUGFIX] Fix data race in lexer and lexer test.
* [BUGFIX] Trim stray whitespace from bearer token file.
* [BUGFIX] Avoid divide-by-zero panic on query_range?step=0.
* [BUGFIX] Detect invalid rule files at startup.
* [BUGFIX] Fix counter reset treatment in PromQL.
* [BUGFIX] Fix rule HTML escaping issues.
* [BUGFIX] Remove internal labels from alerts sent to AM.

## 1.0.2 / 2016-08-24

* [BUGFIX] Clean up old targets after config reload.

## 1.0.1 / 2016-07-21

* [BUGFIX] Exit with error on non-flag command-line arguments.
* [BUGFIX] Update example console templates to new HTTP API.
* [BUGFIX] Re-add logging flags.

## 1.0.0 / 2016-07-18

* [CHANGE] Remove deprecated query language keywords
* [CHANGE] Change Kubernetes SD to require specifying Kubernetes role
* [CHANGE] Use service address in Consul SD if available
* [CHANGE] Standardize all Prometheus internal metrics to second units
* [CHANGE] Remove unversioned legacy HTTP API
* [CHANGE] Remove legacy ingestion of JSON metric format
* [CHANGE] Remove deprecated `target_groups` configuration
* [FEATURE] Add binary power operation to PromQL
* [FEATURE] Add `count_values` aggregator
* [FEATURE] Add `-web.route-prefix` flag
* [FEATURE] Allow `on()`, `by()`, `without()` in PromQL with empty label sets
* [ENHANCEMENT] Make `topk/bottomk` query functions aggregators
* [BUGFIX] Fix annotations in alert rule printing
* [BUGFIX] Expand alert templating at evaluation time
* [BUGFIX] Fix edge case handling in crash recovery
* [BUGFIX] Hide testing package flags from help output

## 0.20.0 / 2016-06-15

This release contains multiple breaking changes to the configuration schema.

* [FEATURE] Allow configuring multiple Alertmanagers
* [FEATURE] Add server name to TLS configuration
* [FEATURE] Add labels for all node addresses and discover node port if available in Kubernetes SD
* [ENHANCEMENT] More meaningful configuration errors
* [ENHANCEMENT] Round scraping timestamps to milliseconds in web UI
* [ENHANCEMENT] Make number of storage fingerprint locks configurable
* [BUGFIX] Fix date parsing in console template graphs
* [BUGFIX] Fix static console files in Docker images
* [BUGFIX] Fix console JS XHR requests for IE11
* [BUGFIX] Add missing path prefix in new status page
* [CHANGE] Rename `target_groups` to `static_configs` in config files
* [CHANGE] Rename `names` to `files` in file SD configuration
* [CHANGE] Remove kubelet port config option in Kubernetes SD configuration

## 0.19.3 / 2016-06-14

* [BUGFIX] Handle Marathon apps with zero ports
* [BUGFIX] Fix startup panic in retrieval layer

## 0.19.2 / 2016-05-29

* [BUGFIX] Correctly handle `GROUP_LEFT` and `GROUP_RIGHT` without labels in
  string representation of expressions and in rules.
* [BUGFIX] Use `-web.external-url` for new status endpoints.

## 0.19.1 / 2016-05-25

* [BUGFIX] Handle service discovery panic affecting Kubernetes SD
* [BUGFIX] Fix web UI display issue in some browsers

## 0.19.0 / 2016-05-24

This version contains a breaking change to the query language. Please read
the documentation on the grouping behavior of vector matching:

https://prometheus.io/docs/querying/operators/#vector-matching

* [FEATURE] Add experimental Microsoft Azure service discovery
* [FEATURE] Add `ignoring` modifier for binary operations
* [FEATURE] Add pod discovery to Kubernetes service discovery
* [CHANGE] Vector matching takes grouping labels from one-side
* [ENHANCEMENT] Support time range on /api/v1/series endpoint
* [ENHANCEMENT] Partition status page into individual pages
* [BUGFIX] Fix issue of hanging target scrapes

## 0.18.0 / 2016-04-18

* [BUGFIX] Fix operator precedence in PromQL
* [BUGFIX] Never drop still open head chunk
* [BUGFIX] Fix missing 'keep_common' when printing AST node
* [CHANGE/BUGFIX] Target identity considers path and parameters additionally to host and port
* [CHANGE] Rename metric `prometheus_local_storage_invalid_preload_requests_total` to `prometheus_local_storage_non_existent_series_matches_total`
* [CHANGE] Support for old alerting rule syntax dropped
* [FEATURE] Deduplicate targets within the same scrape job
* [FEATURE] Add varbit chunk encoding (higher compression, more CPU usage – disabled by default)
* [FEATURE] Add `holt_winters` query function
* [FEATURE] Add relative complement `unless` operator to PromQL
* [ENHANCEMENT] Quarantine series file if data corruption is encountered (instead of crashing)
* [ENHANCEMENT] Validate Alertmanager URL
* [ENHANCEMENT] Use UTC for build timestamp
* [ENHANCEMENT] Improve index query performance (especially for active time series)
* [ENHANCEMENT] Instrument configuration reload duration
* [ENHANCEMENT] Instrument retrieval layer
* [ENHANCEMENT] Add Go version to `prometheus_build_info` metric

## 0.17.0 / 2016-03-02

This version no longer works with Alertmanager 0.0.4 and earlier!
The alerting rule syntax has changed as well but the old syntax is supported
up until version 0.18.

All regular expressions in PromQL are anchored now, matching the behavior of
regular expressions in config files.

* [CHANGE] Integrate with Alertmanager 0.1.0 and higher
* [CHANGE] Degraded storage mode renamed to rushed mode
* [CHANGE] New alerting rule syntax
* [CHANGE] Add label validation on ingestion
* [CHANGE] Regular expression matchers in PromQL are anchored
* [FEATURE] Add `without` aggregation modifier
* [FEATURE] Send alert resolved notifications to Alertmanager
* [FEATURE] Allow millisecond precision in configuration file
* [FEATURE] Support AirBnB's Smartstack Nerve for service discovery
* [ENHANCEMENT] Storage switches less often between regular and rushed mode.
* [ENHANCEMENT] Storage switches into rushed mode if there are too many memory chunks.
* [ENHANCEMENT] Added more storage instrumentation
* [ENHANCEMENT] Improved instrumentation of notification handler
* [BUGFIX] Do not count head chunks as chunks waiting for persistence
* [BUGFIX] Handle OPTIONS HTTP requests to the API correctly
* [BUGFIX] Parsing of ranges in PromQL fixed
* [BUGFIX] Correctly validate URL flag parameters
* [BUGFIX] Log argument parse errors
* [BUGFIX] Properly handle creation of target with bad TLS config
* [BUGFIX] Fix of checkpoint timing issue

## 0.16.2 / 2016-01-18

* [FEATURE] Multiple authentication options for EC2 discovery added
* [FEATURE] Several meta labels for EC2 discovery added
* [FEATURE] Allow full URLs in static target groups (used e.g. by the `blackbox_exporter`)
* [FEATURE] Add Graphite remote-storage integration
* [FEATURE] Create separate Kubernetes targets for services and their endpoints
* [FEATURE] Add `clamp_{min,max}` functions to PromQL
* [FEATURE] Omitted time parameter in API query defaults to now
* [ENHANCEMENT] Less frequent time series file truncation
* [ENHANCEMENT] Instrument number of  manually deleted time series
* [ENHANCEMENT] Ignore lost+found directory during storage version detection
* [CHANGE] Kubernetes `masters` renamed to `api_servers`
* [CHANGE] "Healthy" and "unhealthy" targets are now called "up" and "down" in the web UI
* [CHANGE] Remove undocumented 2nd argument of the `delta` function.
  (This is a BREAKING CHANGE for users of the undocumented 2nd argument.)
* [BUGFIX] Return proper HTTP status codes on API errors
* [BUGFIX] Fix Kubernetes authentication configuration
* [BUGFIX] Fix stripped OFFSET from in rule evaluation and display
* [BUGFIX] Do not crash on failing Consul SD initialization
* [BUGFIX] Revert changes to metric auto-completion
* [BUGFIX] Add config overflow validation for TLS configuration
* [BUGFIX] Skip already watched Zookeeper nodes in serverset SD
* [BUGFIX] Don't federate stale samples
* [BUGFIX] Move NaN to end of result for `topk/bottomk/sort/sort_desc/min/max`
* [BUGFIX] Limit extrapolation of `delta/rate/increase`
* [BUGFIX] Fix unhandled error in rule evaluation

Some changes to the Kubernetes service discovery were integration since
it was released as a beta feature.

## 0.16.1 / 2015-10-16

* [FEATURE] Add `irate()` function.
* [ENHANCEMENT] Improved auto-completion in expression browser.
* [CHANGE] Kubernetes SD moves node label to instance label.
* [BUGFIX] Escape regexes in console templates.

## 0.16.0 / 2015-10-09

BREAKING CHANGES:

* Release tarballs now contain the built binaries in a nested directory.
* The `hash_mod` relabeling action now uses MD5 hashes instead of FNV hashes to
  achieve a better distribution.
* The DNS-SD meta label `__meta_dns_srv_name` was renamed to `__meta_dns_name`
  to reflect support for DNS record types other than `SRV`.
* The default full refresh interval for the file-based service discovery has been
  increased from 30 seconds to 5 minutes.
* In relabeling, parts of a source label that weren't matched by
  the specified regular expression are no longer included in the replacement
  output.
* Queries no longer interpolate between two data points. Instead, the resulting
  value will always be the latest value before the evaluation query timestamp.
* Regular expressions supplied via the configuration are now anchored to match
  full strings instead of substrings.
* Global labels are not appended upon storing time series anymore. Instead,
  they are only appended when communicating with external systems
  (Alertmanager, remote storages, federation). They have thus also been renamed
  from `global.labels` to `global.external_labels`.
* The names and units of metrics related to remote storage sample appends have
  been changed.
* The experimental support for writing to InfluxDB has been updated to work
  with InfluxDB 0.9.x. 0.8.x versions of InfluxDB are not supported anymore.
* Escape sequences in double- and single-quoted string literals in rules or query
  expressions are now interpreted like escape sequences in Go string literals
  (https://golang.org/ref/spec#String_literals).

Future breaking changes / deprecated features:

* The `delta()` function had an undocumented optional second boolean argument
  to make it behave like `increase()`. This second argument will be removed in
  the future. Migrate any occurrences of `delta(x, 1)` to use `increase(x)`
  instead.
* Support for filter operators between two scalar values (like `2 > 1`) will be
  removed in the future. These will require a `bool` modifier on the operator,
  e.g.  `2 > bool 1`.

All changes:

* [CHANGE] Renamed `global.labels` to `global.external_labels`.
* [CHANGE] Vendoring is now done via govendor instead of godep.
* [CHANGE] Change web UI root page to show the graphing interface instead of
  the server status page.
* [CHANGE] Append global labels only when communicating with external systems
  instead of storing them locally.
* [CHANGE] Change all regexes in the configuration to do full-string matches
  instead of substring matches.
* [CHANGE] Remove interpolation of vector values in queries.
* [CHANGE] For alert `SUMMARY`/`DESCRIPTION` template fields, cast the alert
  value to `float64` to work with common templating functions.
* [CHANGE] In relabeling, don't include unmatched source label parts in the
  replacement.
* [CHANGE] Change default full refresh interval for the file-based service
  discovery from 30 seconds to 5 minutes.
* [CHANGE] Rename the DNS-SD meta label `__meta_dns_srv_name` to
  `__meta_dns_name` to reflect support for other record types than `SRV`.
* [CHANGE] Release tarballs now contain the binaries in a nested directory.
* [CHANGE] Update InfluxDB write support to work with InfluxDB 0.9.x.
* [FEATURE] Support full "Go-style" escape sequences in strings and add raw
  string literals.
* [FEATURE] Add EC2 service discovery support.
* [FEATURE] Allow configuring TLS options in scrape configurations.
* [FEATURE] Add instrumentation around configuration reloads.
* [FEATURE] Add `bool` modifier to comparison operators to enable boolean
  (`0`/`1`) output instead of filtering.
* [FEATURE] In Zookeeper serverset discovery, provide `__meta_serverset_shard`
  label with the serverset shard number.
* [FEATURE] Provide `__meta_consul_service_id` meta label in Consul service
  discovery.
* [FEATURE] Allow scalar expressions in recording rules to enable use cases
  such as building constant metrics.
* [FEATURE] Add `label_replace()` and `vector()` query language functions.
* [FEATURE] In Consul service discovery, fill in the `__meta_consul_dc`
  datacenter label from the Consul agent when it's not set in the Consul SD
  config.
* [FEATURE] Scrape all services upon empty services list in Consul service
  discovery.
* [FEATURE] Add `labelmap` relabeling action to map a set of input labels to a
  set of output labels using regular expressions.
* [FEATURE] Introduce `__tmp` as a relabeling label prefix that is guaranteed
  to not be used by Prometheus internally.
* [FEATURE] Kubernetes-based service discovery.
* [FEATURE] Marathon-based service discovery.
* [FEATURE] Support multiple series names in console graphs JavaScript library.
* [FEATURE] Allow reloading configuration via web handler at `/-/reload`.
* [FEATURE] Updates to promtool to reflect new Prometheus configuration
  features.
* [FEATURE] Add `proxy_url` parameter to scrape configurations to enable use of
  proxy servers.
* [FEATURE] Add console templates for Prometheus itself.
* [FEATURE] Allow relabeling the protocol scheme of targets.
* [FEATURE] Add `predict_linear()` query language function.
* [FEATURE] Support for authentication using bearer tokens, client certs, and
  CA certs.
* [FEATURE] Implement unary expressions for vector types (`-foo`, `+foo`).
* [FEATURE] Add console templates for the SNMP exporter.
* [FEATURE] Make it possible to relabel target scrape query parameters.
* [FEATURE] Add support for `A` and `AAAA` records in DNS service discovery.
* [ENHANCEMENT] Fix several flaky tests.
* [ENHANCEMENT] Switch to common routing package.
* [ENHANCEMENT] Use more resilient metric decoder.
* [ENHANCEMENT] Update vendored dependencies.
* [ENHANCEMENT] Add compression to more HTTP handlers.
* [ENHANCEMENT] Make -web.external-url flag help string more verbose.
* [ENHANCEMENT] Improve metrics around remote storage queues.
* [ENHANCEMENT] Use Go 1.5.1 instead of Go 1.4.2 in builds.
* [ENHANCEMENT] Update the architecture diagram in the `README.md`.
* [ENHANCEMENT] Time out sample appends in retrieval layer if the storage is
  backlogging.
* [ENHANCEMENT] Make `hash_mod` relabeling action use MD5 instead of FNV to
  enable better hash distribution.
* [ENHANCEMENT] Better tracking of targets between same service discovery
  mechanisms in one scrape configuration.
* [ENHANCEMENT] Handle parser and query evaluation runtime panics more
  gracefully.
* [ENHANCEMENT] Add IDs to H2 tags on status page to allow anchored linking.
* [BUGFIX] Fix watching multiple paths with Zookeeper serverset discovery.
* [BUGFIX] Fix high CPU usage on configuration reload.
* [BUGFIX] Fix disappearing `__params` on configuration reload.
* [BUGFIX] Make `labelmap` action available through configuration.
* [BUGFIX] Fix direct access of protobuf fields.
* [BUGFIX] Fix panic on Consul request error.
* [BUGFIX] Redirect of graph endpoint for prefixed setups.
* [BUGFIX] Fix series file deletion behavior when purging archived series.
* [BUGFIX] Fix error checking and logging around checkpointing.
* [BUGFIX] Fix map initialization in target manager.
* [BUGFIX] Fix draining of file watcher events in file-based service discovery.
* [BUGFIX] Add `POST` handler for `/debug` endpoints to fix CPU profiling.
* [BUGFIX] Fix several flaky tests.
* [BUGFIX] Fix busylooping in case a scrape configuration has no target
  providers defined.
* [BUGFIX] Fix exit behavior of static target provider.
* [BUGFIX] Fix configuration reloading loop upon shutdown.
* [BUGFIX] Add missing check for nil expression in expression parser.
* [BUGFIX] Fix error handling bug in test code.
* [BUGFIX] Fix Consul port meta label.
* [BUGFIX] Fix lexer bug that treated non-Latin Unicode digits as digits.
* [CLEANUP] Remove obsolete federation example from console templates.
* [CLEANUP] Remove duplicated Bootstrap JS inclusion on graph page.
* [CLEANUP] Switch to common log package.
* [CLEANUP] Update build environment scripts and Makefiles to work better with
  native Go build mechanisms and new Go 1.5 experimental vendoring support.
* [CLEANUP] Remove logged notice about 0.14.x configuration file format change.
* [CLEANUP] Move scrape-time metric label modification into SampleAppenders.
* [CLEANUP] Switch from `github.com/client_golang/model` to
  `github.com/common/model` and related type cleanups.
* [CLEANUP] Switch from `github.com/client_golang/extraction` to
  `github.com/common/expfmt` and related type cleanups.
* [CLEANUP] Exit Prometheus when the web server encounters a startup error.
* [CLEANUP] Remove non-functional alert-silencing links on alerting page.
* [CLEANUP] General cleanups to comments and code, derived from `golint`,
  `go vet`, or otherwise.
* [CLEANUP] When entering crash recovery, tell users how to cleanly shut down
  Prometheus.
* [CLEANUP] Remove internal support for multi-statement queries in query engine.
* [CLEANUP] Update AUTHORS.md.
* [CLEANUP] Don't warn/increment metric upon encountering equal timestamps for
  the same series upon append.
* [CLEANUP] Resolve relative paths during configuration loading.

## 0.15.1 / 2015-07-27
* [BUGFIX] Fix vector matching behavior when there is a mix of equality and
  non-equality matchers in a vector selector and one matcher matches no series.
* [ENHANCEMENT] Allow overriding `GOARCH` and `GOOS` in Makefile.INCLUDE.
* [ENHANCEMENT] Update vendored dependencies.

## 0.15.0 / 2015-07-21

BREAKING CHANGES:

* Relative paths for rule files are now evaluated relative to the config file.
* External reachability flags (`-web.*`) consolidated.
* The default storage directory has been changed from `/tmp/metrics`
  to `data` in the local directory.
* The `rule_checker` tool has been replaced by `promtool` with
  different flags and more functionality.
* Empty labels are now removed upon ingestion into the
  storage. Matching empty labels is now equivalent to matching unset
  labels (`mymetric{label=""}` now matches series that don't have
  `label` set at all).
* The special `__meta_consul_tags` label in Consul service discovery
  now starts and ends with tag separators to enable easier regex
  matching.
* The default scrape interval has been changed back from 1 minute to
  10 seconds.

All changes:

* [CHANGE] Change default storage directory to `data` in the current
  working directory.
* [CHANGE] Consolidate external reachability flags (`-web.*`)into one.
* [CHANGE] Deprecate `keeping_extra` modifier keyword, rename it to
  `keep_common`.
* [CHANGE] Improve label matching performance and treat unset labels
  like empty labels in label matchers.
* [CHANGE] Remove `rule_checker` tool and add generic `promtool` CLI
  tool which allows checking rules and configuration files.
* [CHANGE] Resolve rule files relative to config file.
* [CHANGE] Restore default ScrapeInterval of 1 minute instead of 10 seconds.
* [CHANGE] Surround `__meta_consul_tags` value with tag separators.
* [CHANGE] Update node disk console for new filesystem labels.
* [FEATURE] Add Consul's `ServiceAddress`, `Address`, and `ServicePort` as
  meta labels to enable setting a custom scrape address if needed.
* [FEATURE] Add `hashmod` relabel action to allow for horizontal
  sharding of Prometheus servers.
* [FEATURE] Add `honor_labels` scrape configuration option to not
  overwrite any labels exposed by the target.
* [FEATURE] Add basic federation support on `/federate`.
* [FEATURE] Add optional `RUNBOOK` field to alert statements.
* [FEATURE] Add pre-relabel target labels to status page.
* [FEATURE] Add version information endpoint under `/version`.
* [FEATURE] Added initial stable API version 1 under `/api/v1`,
  including ability to delete series and query more metadata.
* [FEATURE] Allow configuring query parameters when scraping metrics endpoints.
* [FEATURE] Allow deleting time series via the new v1 API.
* [FEATURE] Allow individual ingested metrics to be relabeled.
* [FEATURE] Allow loading rule files from an entire directory.
* [FEATURE] Allow scalar expressions in range queries, improve error messages.
* [FEATURE] Support Zookeeper Serversets as a service discovery mechanism.
* [ENHANCEMENT] Add circleci yaml for Dockerfile test build.
* [ENHANCEMENT] Always show selected graph range, regardless of available data.
* [ENHANCEMENT] Change expression input field to multi-line textarea.
* [ENHANCEMENT] Enforce strict monotonicity of time stamps within a series.
* [ENHANCEMENT] Export build information as metric.
* [ENHANCEMENT] Improve UI of `/alerts` page.
* [ENHANCEMENT] Improve display of target labels on status page.
* [ENHANCEMENT] Improve initialization and routing functionality of web service.
* [ENHANCEMENT] Improve target URL handling and display.
* [ENHANCEMENT] New dockerfile using alpine-glibc base image and make.
* [ENHANCEMENT] Other minor fixes.
* [ENHANCEMENT] Preserve alert state across reloads.
* [ENHANCEMENT] Prettify flag help output even more.
* [ENHANCEMENT] README.md updates.
* [ENHANCEMENT] Raise error on unknown config parameters.
* [ENHANCEMENT] Refine v1 HTTP API output.
* [ENHANCEMENT] Show original configuration file contents on status
  page instead of serialized YAML.
* [ENHANCEMENT] Start HUP signal handler earlier to not exit upon HUP
  during startup.
* [ENHANCEMENT] Updated vendored dependencies.
* [BUGFIX] Do not panic in `StringToDuration()` on wrong duration unit.
* [BUGFIX] Exit on invalid rule files on startup.
* [BUGFIX] Fix a regression in the `.Path` console template variable.
* [BUGFIX] Fix chunk descriptor loading.
* [BUGFIX] Fix consoles "Prometheus" link to point to /
* [BUGFIX] Fix empty configuration file cases
* [BUGFIX] Fix float to int conversions in chunk encoding, which were
  broken for some architectures.
* [BUGFIX] Fix overflow detection for serverset config.
* [BUGFIX] Fix race conditions in retrieval layer.
* [BUGFIX] Fix shutdown deadlock in Consul SD code.
* [BUGFIX] Fix the race condition targets in the Makefile.
* [BUGFIX] Fix value display error in web console.
* [BUGFIX] Hide authentication credentials in config `String()` output.
* [BUGFIX] Increment dirty counter metric in storage only if
  `setDirty(true)` is called.
* [BUGFIX] Periodically refresh services in Consul to recover from
  missing events.
* [BUGFIX] Prevent overwrite of default global config when loading a
  configuration.
* [BUGFIX] Properly lex `\r` as whitespace in expression language.
* [BUGFIX] Validate label names in JSON target groups.
* [BUGFIX] Validate presence of regex field in relabeling configurations.
* [CLEANUP] Clean up initialization of remote storage queues.
* [CLEANUP] Fix `go vet` and `golint` violations.
* [CLEANUP] General cleanup of rules and query language code.
* [CLEANUP] Improve and simplify Dockerfile build steps.
* [CLEANUP] Improve and simplify build infrastructure, use go-bindata
  for web assets. Allow building without git.
* [CLEANUP] Move all utility packages into common `util` subdirectory.
* [CLEANUP] Refactor main, flag handling, and web package.
* [CLEANUP] Remove unused methods from `Rule` interface.
* [CLEANUP] Simplify default config handling.
* [CLEANUP] Switch human-readable times on web UI to UTC.
* [CLEANUP] Use `templates.TemplateExpander` for all page templates.
* [CLEANUP] Use new v1 HTTP API for querying and graphing.

## 0.14.0 / 2015-06-01
* [CHANGE] Configuration format changed and switched to YAML.
  (See the provided [migration tool](https://github.com/prometheus/migrate/releases).)
* [ENHANCEMENT] Redesign of state-preserving target discovery.
* [ENHANCEMENT] Allow specifying scrape URL scheme and basic HTTP auth for non-static targets.
* [FEATURE] Allow attaching meaningful labels to targets via relabeling.
* [FEATURE] Configuration/rule reloading at runtime.
* [FEATURE] Target discovery via file watches.
* [FEATURE] Target discovery via Consul.
* [ENHANCEMENT] Simplified binary operation evaluation.
* [ENHANCEMENT] More stable component initialization.
* [ENHANCEMENT] Added internal expression testing language.
* [BUGFIX] Fix graph links with path prefix.
* [ENHANCEMENT] Allow building from source without git.
* [ENHANCEMENT] Improve storage iterator performance.
* [ENHANCEMENT] Change logging output format and flags.
* [BUGFIX] Fix memory alignment bug for 32bit systems.
* [ENHANCEMENT] Improve web redirection behavior.
* [ENHANCEMENT] Allow overriding default hostname for Prometheus URLs.
* [BUGFIX] Fix double slash in URL sent to alertmanager.
* [FEATURE] Add resets() query function to count counter resets.
* [FEATURE] Add changes() query function to count the number of times a gauge changed.
* [FEATURE] Add increase() query function to calculate a counter's increase.
* [ENHANCEMENT] Limit retrievable samples to the storage's retention window.

## 0.13.4 / 2015-05-23
* [BUGFIX] Fix a race while checkpointing fingerprint mappings.

## 0.13.3 / 2015-05-11
* [BUGFIX] Handle fingerprint collisions properly.
* [CHANGE] Comments in rules file must start with `#`. (The undocumented `//`
  and `/*...*/` comment styles are no longer supported.)
* [ENHANCEMENT] Switch to custom expression language parser and evaluation
  engine, which generates better error messages, fixes some parsing edge-cases,
  and enables other future enhancements (like the ones below).
* [ENHANCEMENT] Limit maximum number of concurrent queries.
* [ENHANCEMENT] Terminate running queries during shutdown.

## 0.13.2 / 2015-05-05
* [MAINTENANCE] Updated vendored dependencies to their newest versions.
* [MAINTENANCE] Include rule_checker and console templates in release tarball.
* [BUGFIX] Sort NaN as the lowest value.
* [ENHANCEMENT] Add square root, stddev and stdvar functions.
* [BUGFIX] Use scrape_timeout for scrape timeout, not scrape_interval.
* [ENHANCEMENT] Improve chunk and chunkDesc loading, increase performance when
  reading from disk.
* [BUGFIX] Show correct error on wrong DNS response.

## 0.13.1 / 2015-04-09
* [BUGFIX] Treat memory series with zero chunks correctly in series maintenance.
* [ENHANCEMENT] Improve readability of usage text even more.

## 0.13.0 / 2015-04-08
* [ENHANCEMENT] Double-delta encoding for chunks, saving typically 40% of
  space, both in RAM and on disk.
* [ENHANCEMENT] Redesign of chunk persistence queuing, increasing performance
  on spinning disks significantly.
* [ENHANCEMENT] Redesign of sample ingestion, increasing ingestion performance.
* [FEATURE] Added ln, log2, log10 and exp functions to the query language.
* [FEATURE] Experimental write support to InfluxDB.
* [FEATURE] Allow custom timestamps in instant query API.
* [FEATURE] Configurable path prefix for URLs to support proxies.
* [ENHANCEMENT] Increase of rule_checker CLI usability.
* [CHANGE] Show special float values as gaps.
* [ENHANCEMENT] Made usage output more readable.
* [ENHANCEMENT] Increased resilience of the storage against data corruption.
* [ENHANCEMENT] Various improvements around chunk encoding.
* [ENHANCEMENT] Nicer formatting of target health table on /status.
* [CHANGE] Rename UNREACHABLE to UNHEALTHY, ALIVE to HEALTHY.
* [BUGFIX] Strip trailing slash in alertmanager URL.
* [BUGFIX] Avoid +InfYs and similar, just display +Inf.
* [BUGFIX] Fixed HTML-escaping at various places.
* [BUGFIX] Fixed special value handling in division and modulo of the query
  language.
* [BUGFIX] Fix embed-static.sh.
* [CLEANUP] Added initial HTTP API tests.
* [CLEANUP] Misc. other code cleanups.
* [MAINTENANCE] Updated vendored dependencies to their newest versions.

## 0.12.0 / 2015-03-04
* [CHANGE] Use client_golang v0.3.1. THIS CHANGES FINGERPRINTING AND INVALIDATES
  ALL PERSISTED FINGERPRINTS. You have to wipe your storage to use this or
  later versions. There is a version guard in place that will prevent you to
  run Prometheus with the stored data of an older Prometheus.
* [BUGFIX] The change above fixes a weakness in the fingerprinting algorithm.
* [ENHANCEMENT] The change above makes fingerprinting faster and less allocation
  intensive.
* [FEATURE] OR operator and vector matching options. See docs for details.
* [ENHANCEMENT] Scientific notation and special float values (Inf, NaN) now
  supported by the expression language.
* [CHANGE] Dockerfile makes Prometheus use the Docker volume to store data
  (rather than /tmp/metrics).
* [CHANGE] Makefile uses Go 1.4.2.

## 0.11.1 / 2015-02-27
* [BUGFIX] Make series maintenance complete again. (Ever since 0.9.0rc4,
  or commit 0851945, series would not be archived, chunk descriptors would
  not be evicted, and stale head chunks would never be closed. This happened
  due to accidental deletion of a line calling a (well tested :) function.
* [BUGFIX] Do not double count head chunks read from checkpoint on startup.
  Also fix a related but less severe bug in counting chunk descriptors.
* [BUGFIX] Check last time in head chunk for head chunk timeout, not first.
* [CHANGE] Update vendoring due to vendoring changes in client_golang.
* [CLEANUP] Code cleanups.
* [ENHANCEMENT] Limit the number of 'dirty' series counted during checkpointing.

## 0.11.0 / 2015-02-23
* [FEATURE] Introduce new metric type Histogram with server-side aggregation.
* [FEATURE] Add offset operator.
* [FEATURE] Add floor, ceil and round functions.
* [CHANGE] Change instance identifiers to be host:port.
* [CHANGE] Dependency management and vendoring changed/improved.
* [CHANGE] Flag name changes to create consistency between various Prometheus
  binaries.
* [CHANGE] Show unlimited number of metrics in autocomplete.
* [CHANGE] Add query timeout.
* [CHANGE] Remove labels on persist error counter.
* [ENHANCEMENT] Various performance improvements for sample ingestion.
* [ENHANCEMENT] Various Makefile improvements.
* [ENHANCEMENT] Various console template improvements, including
  proof-of-concept for federation via console templates.
* [ENHANCEMENT] Fix graph JS glitches and simplify graphing code.
* [ENHANCEMENT] Dramatically decrease resources for file embedding.
* [ENHANCEMENT] Crash recovery saves lost series data in 'orphaned' directory.
* [BUGFIX] Fix aggregation grouping key calculation.
* [BUGFIX] Fix Go download path for various architectures.
* [BUGFIX] Fixed the link of the Travis build status image.
* [BUGFIX] Fix Rickshaw/D3 version mismatch.
* [CLEANUP] Various code cleanups.

## 0.10.0 / 2015-01-26
* [CHANGE] More efficient JSON result format in query API. This requires
  up-to-date versions of PromDash and prometheus_cli, too.
* [ENHANCEMENT] Excluded non-minified Bootstrap assets and the Bootstrap maps
  from embedding into the binary. Those files are only used for debugging,
  and then you can use -web.use-local-assets. By including fewer files, the
  RAM usage during compilation is much more manageable.
* [ENHANCEMENT] Help link points to https://prometheus.github.io now.
* [FEATURE] Consoles for haproxy and cloudwatch.
* [BUGFIX] Several fixes to graphs in consoles.
* [CLEANUP] Removed a file size check that did not check anything.

## 0.9.0 / 2015-01-23
* [CHANGE] Reworked command line flags, now more consistent and taking into
  account needs of the new storage backend (see below).
* [CHANGE] Metric names are dropped after certain transformations.
* [CHANGE] Changed partitioning of summary metrics exported by Prometheus.
* [CHANGE] Got rid of Gerrit as a review tool.
* [CHANGE] 'Tabular' view now the default (rather than 'Graph') to avoid
  running very expensive queries accidentally.
* [CHANGE] On-disk format for stored samples changed. For upgrading, you have
  to nuke your old files completely. See "Complete rewrite of the storage
* [CHANGE] Removed 2nd argument from `delta`.
* [FEATURE] Added a `deriv` function.
* [FEATURE] Console templates.
* [FEATURE] Added `absent` function.
* [FEATURE] Allow omitting the metric name in queries.
* [BUGFIX] Removed all known race conditions.
* [BUGFIX] Metric mutations now handled correctly in all cases.
* [ENHANCEMENT] Proper double-start protection.
* [ENHANCEMENT] Complete rewrite of the storage layer. Benefits include:
  * Better query performance.
  * More samples in less RAM.
  * Better memory management.
  * Scales up to millions of time series and thousands of samples ingested
    per second.
  * Purging of obsolete samples much cleaner now, up to completely
    "forgetting" obsolete time series.
  * Proper instrumentation to diagnose the storage layer with... well...
    Prometheus.
  * Pure Go implementation, no need for cgo and shared C libraries anymore.
  * Better concurrency.
* [ENHANCEMENT] Copy-on-write semantics in the AST layer.
* [ENHANCEMENT] Switched from Go 1.3 to Go 1.4.
* [ENHANCEMENT] Vendored external dependencies with godeps.
* [ENHANCEMENT] Numerous Web UI improvements, moved to Bootstrap3 and
  Rickshaw 1.5.1.
* [ENHANCEMENT] Improved Docker integration.
* [ENHANCEMENT] Simplified the Makefile contraption.
* [CLEANUP] Put meta-data files into proper shape (LICENSE, README.md etc.)
* [CLEANUP] Removed all legitimate 'go vet' and 'golint' warnings.
* [CLEANUP] Removed dead code.

## 0.8.0 / 2014-09-04
* [ENHANCEMENT] Stagger scrapes to spread out load.
* [BUGFIX] Correctly quote HTTP Accept header.

## 0.7.0 / 2014-08-06
* [FEATURE] Added new functions: abs(), topk(), bottomk(), drop_common_labels().
* [FEATURE] Let console templates get graph links from expressions.
* [FEATURE] Allow console templates to dynamically include other templates.
* [FEATURE] Template consoles now have access to their URL.
* [BUGFIX] Fixed time() function to return evaluation time, not wallclock time.
* [BUGFIX] Fixed HTTP connection leak when targets returned a non-200 status.
* [BUGFIX] Fixed link to console templates in UI.
* [PERFORMANCE] Removed extra memory copies while scraping targets.
* [ENHANCEMENT] Switched from Go 1.2.1 to Go 1.3.
* [ENHANCEMENT] Made metrics exported by Prometheus itself more consistent.
* [ENHANCEMENT] Removed incremental backoffs for unhealthy targets.
* [ENHANCEMENT] Dockerfile also builds Prometheus support tools now.

## 0.6.0 / 2014-06-30
* [FEATURE] Added console and alert templates support, along with various template functions.
* [PERFORMANCE] Much faster and more memory-efficient flushing to disk.
* [ENHANCEMENT] Query results are now only logged when debugging.
* [ENHANCEMENT] Upgraded to new Prometheus client library for exposing metrics.
* [BUGFIX] Samples are now kept in memory until fully flushed to disk.
* [BUGFIX] Non-200 target scrapes are now treated as an error.
* [BUGFIX] Added installation step for missing dependency to Dockerfile.
* [BUGFIX] Removed broken and unused "User Dashboard" link.

## 0.5.0 / 2014-05-28

* [BUGFIX] Fixed next retrieval time display on status page.
* [BUGFIX] Updated some variable references in tools subdir.
* [FEATURE] Added support for scraping metrics via the new text format.
* [PERFORMANCE] Improved label matcher performance.
* [PERFORMANCE] Removed JSON indentation in query API, leading to smaller response sizes.
* [ENHANCEMENT] Added internal check to verify temporal order of streams.
* [ENHANCEMENT] Some internal refactorings.

## 0.4.0 / 2014-04-17

* [FEATURE] Vectors and scalars may now be reversed in binary operations (`<scalar> <binop> <vector>`).
* [FEATURE] It's possible to shutdown Prometheus via a `/-/quit` web endpoint now.
* [BUGFIX] Fix for a deadlock race condition in the memory storage.
* [BUGFIX] Mac OS X build fixed.
* [BUGFIX] Built from Go 1.2.1, which has internal fixes to race conditions in garbage collection handling.
* [ENHANCEMENT] Internal storage interface refactoring that allows building e.g. the `rule_checker` tool without LevelDB dynamic library dependencies.
* [ENHANCEMENT] Cleanups around shutdown handling.
* [PERFORMANCE] Preparations for better memory reuse during marshaling / unmarshaling.<|MERGE_RESOLUTION|>--- conflicted
+++ resolved
@@ -1,4 +1,3 @@
-<<<<<<< HEAD
 ## 2.19.0 / 2020-06-09
 
 * [FEATURE] TSDB: Memory-map full chunks of Head (in-memory) block from disk. This reduces memory footprint and makes restarts faster. #6679
@@ -11,10 +10,9 @@
 * [BUGFIX] React UI: Don't null out data when clicking on the current tab. #7243
 * [BUGFIX] PromQL: Correctly track number of samples for a query. #7307
 * [BUGFIX] PromQL: Return NaN when histogram buckets have 0 observations. #7318
-=======
+
 ## 2.18.2 / 2020-06-09
 
->>>>>>> 66dfb951
 * [BUGFIX] TSDB: Fix incorrect query results when using Prometheus with remote reads configured #7361
 
 ## 2.18.1 / 2020-05-07
