# Changelog

## unreleased

<<<<<<< HEAD
## 2.52.1 / 2024-05-29
=======
* [CHANGE] Rules: Execute 1 query instead of N (where N is the number of alerts within alert rule) when restoring alerts. #13980
* [FEATURE] Rules: Add new option `query_offset` for each rule group via rule group configuration file and `rule_query_offset` as part of the global configuration to have more resilience for remote write delays. #14061
* [ENHANCEMENT] Rules: Add `rule_group_last_restore_duration_seconds` to measure the time it takes to restore a rule group. #13974
* [ENHANCEMENT] OTLP: Improve remote write format translation performance by using label set hashes for metric identifiers instead of string based ones. #14006 #13991
* [ENHANCEMENT] TSDB: Optimize querying with regexp matchers. #13620
* [BUGFIX] OTLP: Don't generate target_info unless at least one identifying label is defined. #13991
* [BUGFIX] OTLP: Don't generate target_info unless there are metrics. #13991

## 2.52.0-rc.1 / 2024-05-03
>>>>>>> fe43be71

* [BUGFIX] Linode SD: Fix partial fetch when discovery would return more than 500 elements. #14141

## 2.52.0 / 2024-05-07

* [CHANGE] TSDB: Fix the predicate checking for blocks which are beyond the retention period to include the ones right at the retention boundary. #9633
* [FEATURE] Kubernetes SD: Add a new metric `prometheus_sd_kubernetes_failures_total` to track failed requests to Kubernetes API. #13554
* [FEATURE] Kubernetes SD: Add node and zone metadata labels when using the endpointslice role. #13935
* [FEATURE] Azure SD/Remote Write: Allow usage of Azure authorization SDK. #13099
* [FEATURE] Alerting: Support native histogram templating. #13731
* [FEATURE] Linode SD: Support IPv6 range discovery and region filtering. #13774
* [ENHANCEMENT] PromQL: Performance improvements for queries with regex matchers. #13461
* [ENHANCEMENT] PromQL: Performance improvements when using aggregation operators. #13744
* [ENHANCEMENT] PromQL: Validate label_join destination label. #13803
* [ENHANCEMENT] Scrape: Increment `prometheus_target_scrapes_sample_duplicate_timestamp_total` metric on duplicated series during one scrape. #12933
* [ENHANCEMENT] TSDB: Many improvements in performance. #13742 #13673 #13782
* [ENHANCEMENT] TSDB: Pause regular block compactions if the head needs to be compacted (prioritize head as it increases memory consumption). #13754
* [ENHANCEMENT] Observability: Improved logging during signal handling termination. #13772
* [ENHANCEMENT] Observability: All log lines for drop series use "num_dropped" key consistently. #13823
* [ENHANCEMENT] Observability: Log chunk snapshot and mmaped chunk replay duration during WAL replay. #13838
* [ENHANCEMENT] Observability: Log if the block is being created from WBL during compaction. #13846
* [BUGFIX] PromQL: Fix inaccurate sample number statistic when querying histograms. #13667
* [BUGFIX] PromQL: Fix `histogram_stddev` and `histogram_stdvar` for cases where the histogram has negative buckets. #13852
* [BUGFIX] PromQL: Fix possible duplicated label name and values in a metric result for specific queries. #13845
* [BUGFIX] Scrape: Fix setting native histogram schema factor during scrape. #13846
* [BUGFIX] TSDB: Fix counting of histogram samples when creating WAL checkpoint stats. #13776
* [BUGFIX] TSDB: Fix cases of compacting empty heads. #13755
* [BUGFIX] TSDB: Count float histograms in WAL checkpoint. #13844
* [BUGFIX] Remote Read: Fix memory leak due to broken requests. #13777
* [BUGFIX] API: Stop building response for `/api/v1/series/` when the API request was cancelled. #13766
* [BUGFIX] promtool: Fix panic on `promtool tsdb analyze --extended` when no native histograms are present. #13976

## 2.51.2 / 2024-04-09

Bugfix release.

[BUGFIX] Notifier: could hang when using relabeling on alerts #13861

## 2.51.1 / 2024-03-27

Bugfix release.

* [BUGFIX] PromQL: Re-instate validation of label_join destination label #13803
* [BUGFIX] Scraping (experimental native histograms): Fix handling of the min bucket factor on sync of targets #13846
* [BUGFIX] PromQL: Some queries could return the same series twice (library use only) #13845

## 2.51.0 / 2024-03-18

This version is built with Go 1.22.1.

There is a new optional build tag "dedupelabels", which should reduce memory consumption (#12304).
It is off by default; there will be an optional alternative image to try it out.

* [CHANGE] Scraping: Do experimental timestamp alignment even if tolerance is bigger than 1% of scrape interval #13624, #13737
* [FEATURE] Alerting: Relabel rules for AlertManagerConfig; allows routing alerts to different alertmanagers #12551, #13735
* [FEATURE] API: add limit param to series, label-names and label-values APIs #13396
* [FEATURE] UI (experimental native histograms): Add native histogram chart to Table view #13658
* [FEATURE] Promtool: Add a "tsdb dump-openmetrics" to dump in OpenMetrics format. #13194
* [FEATURE] PromQL (experimental native histograms): Add histogram_avg function #13467
* [ENHANCEMENT] Rules: Evaluate independent rules concurrently #12946, #13527
* [ENHANCEMENT] Scraping (experimental native histograms): Support exemplars #13488
* [ENHANCEMENT] Remote Write: Disable resharding during active retry backoffs #13562
* [ENHANCEMENT] Observability: Add native histograms to latency/duration metrics #13681
* [ENHANCEMENT] Observability: Add 'type' label to prometheus_tsdb_head_out_of_order_samples_appended_total #13607
* [ENHANCEMENT] API: Faster generation of targets into JSON #13469, #13484
* [ENHANCEMENT] Scraping, API: Use faster compression library #10782
* [ENHANCEMENT] OpenTelemetry: Performance improvements in OTLP parsing #13627
* [ENHANCEMENT] PromQL: Optimisations to reduce CPU and memory #13448, #13536
* [BUGFIX] PromQL: Constrain extrapolation in rate() to half of sample interval #13725
* [BUGFIX] Remote Write: Stop slowing down when a new WAL segment is created #13583, #13628
* [BUGFIX] PromQL: Fix wrongly scoped range vectors with @ modifier #13559
* [BUGFIX] Kubernetes SD: Pod status changes were not discovered by Endpoints service discovery #13337
* [BUGFIX] Azure SD: Fix 'error: parameter virtualMachineScaleSetName cannot be empty' (#13702)
* [BUGFIX] Remote Write: Fix signing for AWS sigv4 transport #13497
* [BUGFIX] Observability: Exemplars emitted by Prometheus use "trace_id" not "traceID" #13589

## 2.50.1 / 2024-02-26

* [BUGFIX] API: Fix metadata API using wrong field names. #13633

## 2.50.0 / 2024-02-22

* [CHANGE] Remote Write: Error `storage.ErrTooOldSample` is now generating HTTP error 400 instead of HTTP error 500. #13335
* [FEATURE] Remote Write: Drop old inmemory samples. Activated using the config entry `sample_age_limit`. #13002
* [FEATURE] **Experimental**: Add support for ingesting zeros as created timestamps. (enabled under the feature-flag `created-timestamp-zero-ingestion`). #12733 #13279
* [FEATURE] Promtool: Add `analyze` histograms command. #12331
* [FEATURE] TSDB/compaction: Add a way to enable overlapping compaction. #13282 #13393 #13398
* [FEATURE] Add automatic memory limit handling. Activated using the feature flag. `auto-gomemlimit` #13395
* [ENHANCEMENT] Promtool: allow specifying multiple matchers in `promtool tsdb dump`. #13296
* [ENHANCEMENT] PromQL: Restore more efficient version of `NewPossibleNonCounterInfo` annotation. #13022
* [ENHANCEMENT] Kuma SD: Extend configuration to allow users to specify client ID. #13278
* [ENHANCEMENT] PromQL: Use natural sort in `sort_by_label` and `sort_by_label_desc`. This is **experimental**. #13411
* [ENHANCEMENT] Native Histograms: support `native_histogram_min_bucket_factor` in scrape_config. #13222
* [ENHANCEMENT] Native Histograms: Issue warning if histogramRate is applied to the wrong kind of histogram. #13392
* [ENHANCEMENT] TSDB: Make transaction isolation data structures smaller. #13015
* [ENHANCEMENT] TSDB/postings: Optimize merge using Loser Tree. #12878
* [ENHANCEMENT] TSDB: Simplify internal series delete function. #13261
* [ENHANCEMENT] Agent: Performance improvement by making the global hash lookup table smaller. #13262
* [ENHANCEMENT] PromQL: faster execution of metric functions, e.g. abs(), rate() #13446
* [ENHANCEMENT] TSDB: Optimize label values with matchers by taking shortcuts. #13426
* [ENHANCEMENT] Kubernetes SD: Check preconditions earlier and avoid unnecessary checks or iterations in kube_sd. #13408
* [ENHANCEMENT] Promtool: Improve visibility for `promtool test rules` with JSON colored formatting. #13342
* [ENHANCEMENT] Consoles: Exclude iowait and steal from CPU Utilisation. #9593
* [ENHANCEMENT] Various improvements and optimizations on Native Histograms. #13267, #13215, #13276 #13289, #13340
* [BUGFIX] Scraping: Fix quality value in HTTP Accept header. #13313
* [BUGFIX] UI: Fix usage of the function `time()` that was crashing. #13371
* [BUGFIX] Azure SD: Fix SD crashing when it finds a VM scale set. #13578

## 2.49.1 / 2024-01-15

* [BUGFIX] TSDB: Fixed a wrong `q=` value in scrape accept header #13313

## 2.49.0 / 2024-01-15

* [FEATURE] Promtool: Add `--run` flag promtool test rules command. #12206
* [FEATURE] SD: Add support for `NS` records to DNS SD. #13219
* [FEATURE] UI: Add heatmap visualization setting in the Graph tab, useful histograms. #13096 #13371
* [FEATURE] Scraping: Add `scrape_config.enable_compression` (default true) to disable gzip compression when scraping the target. #13166
* [FEATURE] PromQL: Add a `promql-experimental-functions` feature flag containing some new experimental PromQL functions. #13103 NOTE: More experimental functions might be added behind the same feature flag in the future. Added functions:
  * Experimental `mad_over_time` (median absolute deviation around the median) function. #13059
  * Experimental `sort_by_label` and `sort_by_label_desc` functions allowing sorting returned series by labels. #11299
* [FEATURE] SD: Add `__meta_linode_gpus` label to Linode SD. #13097
* [FEATURE] API: Add `exclude_alerts` query parameter to `/api/v1/rules` to only return recording rules. #12999
* [FEATURE] TSDB: --storage.tsdb.retention.time flag value is now exposed as a `prometheus_tsdb_retention_limit_seconds` metric. #12986
* [FEATURE] Scraping: Add ability to specify priority of scrape protocols to accept during scrape (e.g. to scrape Prometheus proto format for certain jobs). This can be changed by setting `global.scrape_protocols` and `scrape_config.scrape_protocols`. #12738
* [ENHANCEMENT] Scraping: Automated handling of scraping histograms that violate `scrape_config.native_histogram_bucket_limit` setting. #13129
* [ENHANCEMENT] Scraping: Optimized memory allocations when scraping. #12992
* [ENHANCEMENT] SD: Added cache for Azure SD to avoid rate-limits. #12622
* [ENHANCEMENT] TSDB: Various improvements to OOO exemplar scraping. E.g. allowing ingestion of exemplars with the same timestamp, but with different labels. #13021
* [ENHANCEMENT] API: Optimize `/api/v1/labels` and `/api/v1/label/<label_name>/values` when 1 set of matchers are used. #12888
* [ENHANCEMENT] TSDB: Various optimizations for TSDB block index, head mmap chunks and WAL, reducing latency and memory allocations (improving API calls, compaction queries etc). #12997 #13058 #13056 #13040
* [ENHANCEMENT] PromQL: Optimize memory allocations and latency when querying float histograms. #12954
* [ENHANCEMENT] Rules: Instrument TraceID in log lines for rule evaluations. #13034
* [ENHANCEMENT] PromQL: Optimize memory allocations in query_range calls. #13043
* [ENHANCEMENT] Promtool: unittest interval now defaults to evaluation_intervals when not set. #12729
* [BUGFIX] SD: Fixed Azure SD public IP reporting #13241
* [BUGFIX] API: Fix inaccuracies in posting cardinality statistics. #12653
* [BUGFIX] PromQL: Fix inaccuracies of `histogram_quantile` with classic histograms. #13153
* [BUGFIX] TSDB: Fix rare fails or inaccurate queries with OOO samples. #13115
* [BUGFIX] TSDB: Fix rare panics on append commit when exemplars are used. #13092
* [BUGFIX] TSDB: Fix exemplar WAL storage, so remote write can send/receive samples before exemplars. #13113
* [BUGFIX] Mixins: Fix `url` filter on remote write dashboards. #10721
* [BUGFIX] PromQL/TSDB: Various fixes to float histogram operations. #12891 #12977 #12609 #13190 #13189 #13191 #13201 #13212 #13208
* [BUGFIX] Promtool: Fix int32 overflow issues for 32-bit architectures. #12978
* [BUGFIX] SD: Fix Azure VM Scale Set NIC issue. #13283

## 2.48.1 / 2023-12-07

* [BUGFIX] TSDB: Make the wlog watcher read segments synchronously when not tailing. #13224
* [BUGFIX] Agent: Participate in notify calls (fixes slow down in remote write handling introduced in 2.45). #13223

## 2.48.0 / 2023-11-16

* [CHANGE] Remote-write: respect Retry-After header on 5xx errors. #12677
* [FEATURE] Alerting: Add AWS SigV4 authentication support for Alertmanager endpoints. #12774
* [FEATURE] Promtool: Add support for histograms in the TSDB dump command. #12775
* [FEATURE] PromQL: Add warnings (and annotations) to PromQL query results. #12152 #12982 #12988 #13012
* [FEATURE] Remote-write: Add Azure AD OAuth authentication support for remote write requests. #12572
* [ENHANCEMENT] Remote-write: Add a header to count retried remote write requests. #12729
* [ENHANCEMENT] TSDB: Improve query performance by re-using iterator when moving between series. #12757
* [ENHANCEMENT] UI: Move /targets page discovered labels to expandable section #12824
* [ENHANCEMENT] TSDB: Optimize WBL loading by not sending empty buffers over channel. #12808
* [ENHANCEMENT] TSDB: Reply WBL mmap markers concurrently. #12801
* [ENHANCEMENT] Promtool: Add support for specifying series matchers in the TSDB analyze command. #12842
* [ENHANCEMENT] PromQL: Prevent Prometheus from overallocating memory on subquery with large amount of steps. #12734
* [ENHANCEMENT] PromQL: Add warning when monotonicity is forced in the input to histogram_quantile. #12931
* [ENHANCEMENT] Scraping: Optimize sample appending by reducing garbage. #12939
* [ENHANCEMENT] Storage: Reduce memory allocations in queries that merge series sets. #12938
* [ENHANCEMENT] UI: Show group interval in rules display. #12943
* [ENHANCEMENT] Scraping: Save memory when scraping by delaying creation of buffer. #12953
* [ENHANCEMENT] Agent: Allow ingestion of out-of-order samples. #12897
* [ENHANCEMENT] Promtool: Improve support for native histograms in TSDB analyze command. #12869
* [ENHANCEMENT] Scraping: Add configuration option for tracking staleness of scraped timestamps. #13060
* [BUGFIX] SD: Ensure that discovery managers are properly canceled. #10569
* [BUGFIX] TSDB: Fix PostingsForMatchers race with creating new series. #12558
* [BUGFIX] TSDB: Fix handling of explicit counter reset header in histograms. #12772
* [BUGFIX] SD: Validate HTTP client configuration in HTTP, EC2, Azure, Uyuni, PuppetDB, and Lightsail SDs. #12762 #12811 #12812 #12815 #12814 #12816
* [BUGFIX] TSDB: Fix counter reset edgecases causing native histogram panics. #12838
* [BUGFIX] TSDB: Fix duplicate sample detection at chunk size limit. #12874
* [BUGFIX] Promtool: Fix errors not being reported in check rules command. #12715
* [BUGFIX] TSDB: Avoid panics reported in logs when head initialization takes a long time. #12876
* [BUGFIX] TSDB: Ensure that WBL is repaired when possible. #12406
* [BUGFIX] Storage: Fix crash caused by incorrect mixed samples handling. #13055
* [BUGFIX] TSDB: Fix compactor failures by adding min time to histogram chunks. #13062

## 2.47.1 / 2023-10-04

* [BUGFIX] Fix duplicate sample detection at chunk size limit #12874

## 2.47.0 / 2023-09-06

This release adds an experimental OpenTelemetry (OTLP) Ingestion feature,
and also new setting `keep_dropped_targets` to limit the amount of dropped
targets held in memory. This defaults to 0 meaning 'no limit', so we encourage
users with large Prometheus to try setting a limit such as 100.

* [FEATURE] Web: Add OpenTelemetry (OTLP) Ingestion endpoint. #12571 #12643
* [FEATURE] Scraping: Optionally limit detail on dropped targets, to save memory. #12647
* [ENHANCEMENT] TSDB: Write head chunks to disk in the background to reduce blocking. #11818
* [ENHANCEMENT] PromQL: Speed up aggregate and function queries. #12682
* [ENHANCEMENT] PromQL: More efficient evaluation of query with `timestamp()`. #12579
* [ENHANCEMENT] API: Faster streaming of Labels to JSON. #12598
* [ENHANCEMENT] Agent: Memory pooling optimisation. #12651
* [ENHANCEMENT] TSDB: Prevent storage space leaks due to terminated snapshots on shutdown. #12664
* [ENHANCEMENT] Histograms: Refactoring and optimisations. #12352 #12584 #12596 #12711 #12054
* [ENHANCEMENT] Histograms: Add `histogram_stdvar` and `histogram_stddev` functions. #12614
* [ENHANCEMENT] Remote-write: add http.resend_count tracing attribute. #12676
* [ENHANCEMENT] TSDB: Support native histograms in snapshot on shutdown. #12722
* [BUGFIX] TSDB/Agent: ensure that new series get written to WAL on rollback. #12592
* [BUGFIX] Scraping: fix infinite loop on exemplar in protobuf format. #12737

## 2.46.0 / 2023-07-25

* [FEATURE] Promtool: Add PromQL format and label matcher set/delete commands to promtool. #11411
* [FEATURE] Promtool: Add push metrics command. #12299
* [ENHANCEMENT] Promtool: Read from stdin if no filenames are provided in check rules. #12225
* [ENHANCEMENT] Hetzner SD: Support larger ID's that will be used by Hetzner in September. #12569
* [ENHANCEMENT] Kubernetes SD: Add more labels for endpointslice and endpoints role. #10914
* [ENHANCEMENT] Kubernetes SD: Do not add pods to target group if the PodIP status is not set. #11642
* [ENHANCEMENT] OpenStack SD: Include instance image ID in labels. #12502
* [ENHANCEMENT] Remote Write receiver: Validate the metric names and labels. #11688
* [ENHANCEMENT] Web: Initialize `prometheus_http_requests_total` metrics with `code` label set to `200`. #12472
* [ENHANCEMENT] TSDB: Add Zstandard compression option for wlog. #11666
* [ENHANCEMENT] TSDB: Support native histograms in snapshot on shutdown. #12258
* [ENHANCEMENT] Labels: Avoid compiling regexes that are literal. #12434
* [BUGFIX] Histograms: Fix parsing of float histograms without zero bucket. #12577
* [BUGFIX] Histograms: Fix scraping native and classic histograms missing some histograms. #12554
* [BUGFIX] Histograms: Enable ingestion of multiple exemplars per sample. 12557
* [BUGFIX] File SD: Fix path handling in File-SD watcher to allow directory monitoring on Windows. #12488
* [BUGFIX] Linode SD: Cast `InstanceSpec` values to `int64` to avoid overflows on 386 architecture. #12568
* [BUGFIX] PromQL Engine: Include query parsing in active-query tracking. #12418
* [BUGFIX] TSDB: Handle TOC parsing failures. #10623

## 2.45.0 / 2023-06-23

This release is a LTS (Long-Term Support) release of Prometheus and will
receive security, documentation and bugfix patches for at least 12 months.
Please read more about our LTS release cycle at
<https://prometheus.io/docs/introduction/release-cycle/>.

* [FEATURE] API: New limit parameter to limit the number of items returned by `/api/v1/status/tsdb` endpoint. #12336
* [FEATURE] Config: Add limits to global config. #12126
* [FEATURE] Consul SD: Added support for `path_prefix`. #12372
* [FEATURE] Native histograms: Add option to scrape both classic and native histograms. #12350
* [FEATURE] Native histograms: Added support for two more arithmetic operators `avg_over_time` and `sum_over_time`. #12262
* [FEATURE] Promtool: When providing the block id, only one block will be loaded and analyzed. #12031
* [FEATURE] Remote-write: New Azure ad configuration to support remote writing directly to Azure Monitor workspace. #11944
* [FEATURE] TSDB: Samples per chunk are now configurable with flag `storage.tsdb.samples-per-chunk`. By default set to its former value 120. #12055
* [ENHANCEMENT] Native histograms: bucket size can now be limited to avoid scrape fails. #12254
* [ENHANCEMENT] TSDB: Dropped series are now deleted from the WAL sooner. #12297
* [BUGFIX] Native histograms: ChunkSeries iterator now checks if a new sample can be appended to the open chunk. #12185
* [BUGFIX] Native histograms: Fix Histogram Appender `Appendable()` segfault. #12357
* [BUGFIX] Native histograms: Fix setting reset header to gauge histograms in seriesToChunkEncoder. #12329
* [BUGFIX] TSDB: Tombstone intervals are not modified after Get() call. #12245
* [BUGFIX] TSDB: Use path/filepath to set the WAL directory. #12349

## 2.44.0 / 2023-05-13

This version is built with Go tag `stringlabels`, to use the smaller data
structure for Labels that was optional in the previous release. For more
details about this code change see #10991.

* [CHANGE] Remote-write: Raise default samples per send to 2,000. #12203
* [FEATURE] Remote-read: Handle native histograms. #12085, #12192
* [FEATURE] Promtool: Health and readiness check of prometheus server in CLI. #12096
* [FEATURE] PromQL: Add `query_samples_total` metric, the total number of samples loaded by all queries. #12251
* [ENHANCEMENT] Storage: Optimise buffer used to iterate through samples. #12326
* [ENHANCEMENT] Scrape: Reduce memory allocations on target labels. #12084
* [ENHANCEMENT] PromQL: Use faster heap method for `topk()` / `bottomk()`. #12190
* [ENHANCEMENT] Rules API: Allow filtering by rule name. #12270
* [ENHANCEMENT] Native Histograms: Various fixes and improvements. #11687, #12264, #12272
* [ENHANCEMENT] UI: Search of scraping pools is now case-insensitive. #12207
* [ENHANCEMENT] TSDB: Add an affirmative log message for successful WAL repair. #12135
* [BUGFIX] TSDB: Block compaction failed when shutting down. #12179
* [BUGFIX] TSDB: Out-of-order chunks could be ignored if the write-behind log was deleted. #12127

## 2.43.1 / 2023-05-03

* [BUGFIX] Labels: `Set()` after `Del()` would be ignored, which broke some relabeling rules. #12322

## 2.43.0 / 2023-03-21

We are working on some performance improvements in Prometheus, which are only
built into Prometheus when compiling it using the Go tag `stringlabels`
(therefore they are not shipped in the default binaries). It uses a data
structure for labels that uses a single string to hold all the label/values,
resulting in a smaller heap size and some speedups in most cases. We would like
to encourage users who are interested in these improvements to help us measure
the gains on their production architecture. We are providing release artefacts
`2.43.0+stringlabels` and Docker images tagged `v2.43.0-stringlabels` with those
improvements for testing. #10991

* [FEATURE] Promtool: Add HTTP client configuration to query commands. #11487
* [FEATURE] Scrape: Add `scrape_config_files` to include scrape configs from different files. #12019
* [FEATURE] HTTP client: Add `no_proxy` to exclude URLs from proxied requests. #12098
* [FEATURE] HTTP client: Add `proxy_from_environment` to read proxies from env variables. #12098
* [ENHANCEMENT] API: Add support for setting lookback delta per query via the API. #12088
* [ENHANCEMENT] API: Change HTTP status code from 503/422 to 499 if a request is canceled. #11897
* [ENHANCEMENT] Scrape: Allow exemplars for all metric types. #11984
* [ENHANCEMENT] TSDB: Add metrics for head chunks and WAL folders size. #12013
* [ENHANCEMENT] TSDB: Automatically remove incorrect snapshot with index that is ahead of WAL. #11859
* [ENHANCEMENT] TSDB: Improve Prometheus parser error outputs to be more comprehensible. #11682
* [ENHANCEMENT] UI: Scope `group by` labels to metric in autocompletion. #11914
* [BUGFIX] Scrape: Fix `prometheus_target_scrape_pool_target_limit` metric not set before reloading. #12002
* [BUGFIX] TSDB: Correctly update `prometheus_tsdb_head_chunks_removed_total` and `prometheus_tsdb_head_chunks` metrics when reading WAL. #11858
* [BUGFIX] TSDB: Use the correct unit (seconds) when recording out-of-order append deltas in the `prometheus_tsdb_sample_ooo_delta` metric. #12004

## 2.42.0 / 2023-01-31

This release comes with a bunch of feature coverage for native histograms and breaking changes.

If you are trying native histograms already, we recommend you remove the `wal` directory when upgrading.
Because the old WAL record for native histograms is not backward compatible in v2.42.0, this will lead to some data loss for the latest data.

Additionally, if you scrape "float histograms" or use recording rules on native histograms in v2.42.0 (which writes float histograms),
it is a one-way street since older versions do not support float histograms.

* [CHANGE] **breaking** TSDB: Changed WAL record format for the experimental native histograms. #11783
* [FEATURE] Add 'keep_firing_for' field to alerting rules. #11827
* [FEATURE] Promtool: Add support of selecting timeseries for TSDB dump. #11872
* [ENHANCEMENT] Agent: Native histogram support. #11842
* [ENHANCEMENT] Rules: Support native histograms in recording rules. #11838
* [ENHANCEMENT] SD: Add container ID as a meta label for pod targets for Kubernetes. #11844
* [ENHANCEMENT] SD: Add VM size label to azure service discovery. #11650
* [ENHANCEMENT] Support native histograms in federation. #11830
* [ENHANCEMENT] TSDB: Add gauge histogram support. #11783 #11840 #11814
* [ENHANCEMENT] TSDB/Scrape: Support FloatHistogram that represents buckets as float64 values. #11522 #11817 #11716
* [ENHANCEMENT] UI: Show individual scrape pools on /targets page. #11142

## 2.41.0 / 2022-12-20

* [FEATURE] Relabeling: Add `keepequal` and `dropequal` relabel actions. #11564
* [FEATURE] Add support for HTTP proxy headers. #11712
* [ENHANCEMENT] Reload private certificates when changed on disk. #11685
* [ENHANCEMENT] Add `max_version` to specify maximum TLS version in `tls_config`. #11685
* [ENHANCEMENT] Add `goos` and `goarch` labels to `prometheus_build_info`. #11685
* [ENHANCEMENT] SD: Add proxy support for EC2 and LightSail SDs #11611
* [ENHANCEMENT] SD: Add new metric `prometheus_sd_file_watcher_errors_total`. #11066
* [ENHANCEMENT] Remote Read: Use a pool to speed up marshalling. #11357
* [ENHANCEMENT] TSDB: Improve handling of tombstoned chunks in iterators. #11632
* [ENHANCEMENT] TSDB: Optimize postings offset table reading. #11535
* [BUGFIX] Scrape: Validate the metric name, label names, and label values after relabeling. #11074
* [BUGFIX] Remote Write receiver and rule manager: Fix error handling. #11727

## 2.40.7 / 2022-12-14

* [BUGFIX] Use Windows native DNS resolver. #11704
* [BUGFIX] TSDB: Fix queries involving negative buckets of native histograms. #11699

## 2.40.6 / 2022-12-09

* [SECURITY] Security upgrade from go and upstream dependencies that include
  security fixes to the net/http and os packages. #11691

## 2.40.5 / 2022-12-01

* [BUGFIX] TSDB: Fix queries involving native histograms due to improper reset of iterators. #11643

## 2.40.4 / 2022-11-29

* [SECURITY] Fix basic authentication bypass vulnerability (CVE-2022-46146). GHSA-4v48-4q5m-8vx4

## 2.40.3 / 2022-11-23

* [BUGFIX] TSDB: Fix compaction after a deletion is called. #11623

## 2.40.2 / 2022-11-16

* [BUGFIX] UI: Fix black-on-black metric name color in dark mode. #11572

## 2.40.1 / 2022-11-09

* [BUGFIX] TSDB: Fix alignment for atomic int64 for 32 bit architecture. #11547
* [BUGFIX] Scrape: Fix accept headers. #11552

## 2.40.0 / 2022-11-08

This release introduces an experimental, native way of representing and storing histograms.

It can be enabled in Prometheus via `--enable-feature=native-histograms` to accept native histograms.
Enabling native histograms will also switch the preferred exposition format to protobuf.

To instrument your application with native histograms, use the `main` branch of `client_golang` (this will change for the final release when v1.14.0 of client_golang will be out), and set the `NativeHistogramBucketFactor` in your `HistogramOpts` (`1.1` is a good starting point).
Your existing histograms won't switch to native histograms until `NativeHistogramBucketFactor` is set.

* [FEATURE] Add **experimental** support for native histograms. Enable with the flag `--enable-feature=native-histograms`. #11447
* [FEATURE] SD: Add service discovery for OVHcloud. #10802
* [ENHANCEMENT] Kubernetes SD: Use protobuf encoding. #11353
* [ENHANCEMENT] TSDB: Use golang.org/x/exp/slices for improved sorting speed. #11054 #11318 #11380
* [ENHANCEMENT] Consul SD: Add enterprise admin partitions. Adds `__meta_consul_partition` label. Adds `partition` config in `consul_sd_config`. #11482
* [BUGFIX] API: Fix API error codes for `/api/v1/labels` and `/api/v1/series`. #11356

## 2.39.2 / 2022-11-09

* [BUGFIX] TSDB: Fix alignment for atomic int64 for 32 bit architecture. #11547

## 2.39.1 / 2022-10-07

* [BUGFIX] Rules: Fix notifier relabel changing the labels on active alerts. #11427

## 2.39.0 / 2022-10-05

* [FEATURE] **experimental** TSDB: Add support for ingesting out-of-order samples. This is configured via `out_of_order_time_window` field in the config file; check config file docs for more info. #11075
* [ENHANCEMENT] API: `/-/healthy` and `/-/ready` API calls now also respond to a `HEAD` request on top of existing `GET` support. #11160
* [ENHANCEMENT] PuppetDB SD: Add `__meta_puppetdb_query` label. #11238
* [ENHANCEMENT] AWS EC2 SD: Add `__meta_ec2_region` label. #11326
* [ENHANCEMENT] AWS Lightsail SD: Add `__meta_lightsail_region` label. #11326
* [ENHANCEMENT] Scrape: Optimise relabeling by re-using memory. #11147
* [ENHANCEMENT] TSDB: Improve WAL replay timings. #10973 #11307 #11319
* [ENHANCEMENT] TSDB: Optimise memory by not storing unnecessary data in the memory. #11280 #11288 #11296
* [ENHANCEMENT] TSDB: Allow overlapping blocks by default. `--storage.tsdb.allow-overlapping-blocks` now has no effect. #11331
* [ENHANCEMENT] UI: Click to copy label-value pair from query result to clipboard. #11229
* [BUGFIX] TSDB: Turn off isolation for Head compaction to fix a memory leak. #11317
* [BUGFIX] TSDB: Fix 'invalid magic number 0' error on Prometheus startup. #11338
* [BUGFIX] PromQL: Properly close file descriptor when logging unfinished queries. #11148
* [BUGFIX] Agent: Fix validation of flag options and prevent WAL from growing more than desired. #9876

## 2.38.0 / 2022-08-16

* [FEATURE]: Web: Add a `/api/v1/format_query` HTTP API endpoint that allows pretty-formatting PromQL expressions. #11036 #10544 #11005
* [FEATURE]: UI: Add support for formatting PromQL expressions in the UI. #11039
* [FEATURE]: DNS SD: Support MX records for discovering targets. #10099
* [FEATURE]: Templates: Add `toTime()` template function that allows converting sample timestamps to Go `time.Time` values. #10993
* [ENHANCEMENT]: Kubernetes SD: Add `__meta_kubernetes_service_port_number` meta label indicating the service port number. #11002 #11053
* [ENHANCEMENT]: Kubernetes SD: Add `__meta_kubernetes_pod_container_image` meta label indicating the container image. #11034 #11146
* [ENHANCEMENT]: PromQL: When a query panics, also log the query itself alongside the panic message. #10995
* [ENHANCEMENT]: UI: Tweak colors in the dark theme to improve the contrast ratio. #11068
* [ENHANCEMENT]: Web: Speed up calls to `/api/v1/rules` by avoiding locks and using atomic types instead. #10858
* [ENHANCEMENT]: Scrape: Add a `no-default-scrape-port` feature flag, which omits or removes any default HTTP (`:80`) or HTTPS (`:443`) ports in the target's scrape address. #9523
* [BUGFIX]: TSDB: In the WAL watcher metrics, expose the `type="exemplar"` label instead of `type="unknown"` for exemplar records. #11008
* [BUGFIX]: TSDB: Fix race condition around allocating series IDs during chunk snapshot loading. #11099

## 2.37.0 / 2022-07-14

This release is a LTS (Long-Term Support) release of Prometheus and will
receive security, documentation and bugfix patches for at least 6 months.
Please read more about our LTS release cycle at
<https://prometheus.io/docs/introduction/release-cycle/>.

Following data loss by users due to lack of unified buffer cache in OpenBSD, we
will no longer release Prometheus upstream for OpenBSD until a proper solution is
found. #8799

* [FEATURE] Nomad SD: New service discovery for Nomad built-in service discovery. #10915
* [ENHANCEMENT] Kubernetes SD: Allow attaching node labels for endpoint role. #10759
* [ENHANCEMENT] PromQL: Optimise creation of signature with/without labels. #10667
* [ENHANCEMENT] TSDB: Memory optimizations. #10873 #10874
* [ENHANCEMENT] TSDB: Reduce sleep time when reading WAL. #10859 #10878
* [ENHANCEMENT] OAuth2: Add appropriate timeouts and User-Agent header. #11020
* [BUGFIX] Alerting: Fix Alertmanager targets not being updated when alerts were queued. #10948
* [BUGFIX] Hetzner SD: Make authentication files relative to Prometheus config file. #10813
* [BUGFIX] Promtool: Fix `promtool check config` not erroring properly on failures. #10952
* [BUGFIX] Scrape: Keep relabeled scrape interval and timeout on reloads. #10916
* [BUGFIX] TSDB: Don't increment `prometheus_tsdb_compactions_failed_total` when context is canceled. #10772
* [BUGFIX] TSDB: Fix panic if series is not found when deleting series. #10907
* [BUGFIX] TSDB: Increase `prometheus_tsdb_mmap_chunk_corruptions_total` on out of sequence errors. #10406
* [BUGFIX] Uyuni SD: Make authentication files relative to Prometheus configuration file and fix default configuration values. #10813

## 2.36.2 / 2022-06-20

* [BUGFIX] Fix serving of static assets like fonts and favicon. #10888

## 2.36.1 / 2022-06-09

* [BUGFIX] promtool: Add --lint-fatal option. #10840

## 2.36.0 / 2022-05-30

* [FEATURE] Add lowercase and uppercase relabel action. #10641
* [FEATURE] SD: Add IONOS Cloud integration. #10514
* [FEATURE] SD: Add Vultr integration. #10714
* [FEATURE] SD: Add Linode SD failure count metric. #10673
* [FEATURE] Add prometheus_ready metric. #10682
* [ENHANCEMENT] Add stripDomain to template function. #10475
* [ENHANCEMENT] UI: Enable active search through dropped targets. #10668
* [ENHANCEMENT] promtool: support matchers when querying label values. #10727
* [ENHANCEMENT] Add agent mode identifier. #9638
* [BUGFIX] Changing TotalQueryableSamples from int to int64. #10549
* [BUGFIX] tsdb/agent: Ignore duplicate exemplars. #10595
* [BUGFIX] TSDB: Fix chunk overflow appending samples at a variable rate. #10607
* [BUGFIX] Stop rule manager before TSDB is stopped. #10680

## 2.35.0 / 2022-04-21

This Prometheus release is built with go1.18, which contains two noticeable changes related to TLS:

1. [TLS 1.0 and 1.1 disabled by default client-side](https://go.dev/doc/go1.18#tls10).
Prometheus users can override this with the `min_version` parameter of [tls_config](https://prometheus.io/docs/prometheus/latest/configuration/configuration/#tls_config).
2. [Certificates signed with the SHA-1 hash function are rejected](https://go.dev/doc/go1.18#sha1). This doesn't apply to self-signed root certificates.

* [CHANGE] TSDB: Delete `*.tmp` WAL files when Prometheus starts. #10317
* [CHANGE] promtool: Add new flag `--lint` (enabled by default) for the commands `check rules` and `check config`, resulting in a new exit code (`3`) for linter errors. #10435
* [FEATURE] Support for automatically setting the variable `GOMAXPROCS` to the container CPU limit. Enable with the flag `--enable-feature=auto-gomaxprocs`. #10498
* [FEATURE] PromQL: Extend statistics with total and peak number of samples in a query. Additionally, per-step statistics are available with  --enable-feature=promql-per-step-stats and using `stats=all` in the query API.
Enable with the flag `--enable-feature=per-step-stats`. #10369
* [ENHANCEMENT] Prometheus is built with Go 1.18. #10501
* [ENHANCEMENT] TSDB: more efficient sorting of postings read from WAL at startup. #10500
* [ENHANCEMENT] Azure SD: Add metric to track Azure SD failures. #10476
* [ENHANCEMENT] Azure SD: Add an optional `resource_group` configuration. #10365
* [ENHANCEMENT] Kubernetes SD: Support `discovery.k8s.io/v1` `EndpointSlice` (previously only `discovery.k8s.io/v1beta1` `EndpointSlice` was supported). #9570
* [ENHANCEMENT] Kubernetes SD: Allow attaching node metadata to discovered pods. #10080
* [ENHANCEMENT] OAuth2: Support for using a proxy URL to fetch OAuth2 tokens. #10492
* [ENHANCEMENT] Configuration: Add the ability to disable HTTP2. #10492
* [ENHANCEMENT] Config: Support overriding minimum TLS version. #10610
* [BUGFIX] Kubernetes SD: Explicitly include gcp auth from k8s.io. #10516
* [BUGFIX] Fix OpenMetrics parser to sort uppercase labels correctly. #10510
* [BUGFIX] UI: Fix scrape interval and duration tooltip not showing on target page. #10545
* [BUGFIX] Tracing/GRPC: Set TLS credentials only when insecure is false. #10592
* [BUGFIX] Agent: Fix ID collision when loading a WAL with multiple segments. #10587
* [BUGFIX] Remote-write: Fix a deadlock between Batch and flushing the queue. #10608

## 2.34.0 / 2022-03-15

* [CHANGE] UI: Classic UI removed. #10208
* [CHANGE] Tracing: Migrate from Jaeger to OpenTelemetry based tracing. #9724, #10203, #10276
* [ENHANCEMENT] TSDB: Disable the chunk write queue by default and allow configuration with the experimental flag `--storage.tsdb.head-chunks-write-queue-size`. #10425
* [ENHANCEMENT] HTTP SD: Add a failure counter. #10372
* [ENHANCEMENT] Azure SD: Set Prometheus User-Agent on requests. #10209
* [ENHANCEMENT] Uyuni SD: Reduce the number of logins to Uyuni. #10072
* [ENHANCEMENT] Scrape: Log when an invalid media type is encountered during a scrape. #10186
* [ENHANCEMENT] Scrape: Accept application/openmetrics-text;version=1.0.0 in addition to version=0.0.1. #9431
* [ENHANCEMENT] Remote-read: Add an option to not use external labels as selectors for remote read. #10254
* [ENHANCEMENT] UI: Optimize the alerts page and add a search bar. #10142
* [ENHANCEMENT] UI: Improve graph colors that were hard to see. #10179
* [ENHANCEMENT] Config: Allow escaping of `$` with `$$` when using environment variables with external labels. #10129
* [BUGFIX] PromQL: Properly return an error from histogram_quantile when metrics have the same labelset. #10140
* [BUGFIX] UI: Fix bug that sets the range input to the resolution. #10227
* [BUGFIX] TSDB: Fix a query panic when `memory-snapshot-on-shutdown` is enabled. #10348
* [BUGFIX] Parser: Specify type in metadata parser errors. #10269
* [BUGFIX] Scrape: Fix label limit changes not applying. #10370

## 2.33.5 / 2022-03-08

The binaries published with this release are built with Go1.17.8 to avoid [CVE-2022-24921](https://cve.mitre.org/cgi-bin/cvename.cgi?name=CVE-2022-24921).

* [BUGFIX] Remote-write: Fix deadlock between adding to queue and getting batch. #10395

## 2.33.4 / 2022-02-22

* [BUGFIX] TSDB: Fix panic when m-mapping head chunks onto the disk. #10316

## 2.33.3 / 2022-02-11

* [BUGFIX] Azure SD: Fix a regression when public IP Address isn't set. #10289

## 2.33.2 / 2022-02-11

* [BUGFIX] Azure SD: Fix panic when public IP Address isn't set. #10280
* [BUGFIX] Remote-write: Fix deadlock when stopping a shard. #10279

## 2.33.1 / 2022-02-02

* [BUGFIX] SD: Fix _no such file or directory_ in K8s SD when not running inside K8s. #10235

## 2.33.0 / 2022-01-29

* [CHANGE] PromQL: Promote negative offset and `@` modifer to stable features. #10121
* [CHANGE] Web: Promote remote-write-receiver to stable. #10119
* [FEATURE] Config: Add `stripPort` template function. #10002
* [FEATURE] Promtool: Add cardinality analysis to `check metrics`, enabled by flag `--extended`. #10045
* [FEATURE] SD: Enable target discovery in own K8s namespace. #9881
* [FEATURE] SD: Add provider ID label in K8s SD. #9603
* [FEATURE] Web: Add limit field to the rules API. #10152
* [ENHANCEMENT] Remote-write: Avoid allocations by buffering concrete structs instead of interfaces. #9934
* [ENHANCEMENT] Remote-write: Log time series details for out-of-order samples in remote write receiver. #9894
* [ENHANCEMENT] Remote-write: Shard up more when backlogged. #9274
* [ENHANCEMENT] TSDB: Use simpler map key to improve exemplar ingest performance. #10111
* [ENHANCEMENT] TSDB: Avoid allocations when popping from the intersected postings heap. #10092
* [ENHANCEMENT] TSDB: Make chunk writing non-blocking, avoiding latency spikes in remote-write. #10051
* [ENHANCEMENT] TSDB: Improve label matching performance. #9907
* [ENHANCEMENT] UI: Optimize the service discovery page and add a search bar. #10131
* [ENHANCEMENT] UI: Optimize the target page and add a search bar. #10103
* [BUGFIX] Promtool: Make exit codes more consistent. #9861
* [BUGFIX] Promtool: Fix flakiness of rule testing. #8818
* [BUGFIX] Remote-write: Update `prometheus_remote_storage_queue_highest_sent_timestamp_seconds` metric when write irrecoverably fails. #10102
* [BUGFIX] Storage: Avoid panic in `BufferedSeriesIterator`. #9945
* [BUGFIX] TSDB: CompactBlockMetas should produce correct mint/maxt for overlapping blocks. #10108
* [BUGFIX] TSDB: Fix logging of exemplar storage size. #9938
* [BUGFIX] UI: Fix overlapping click targets for the alert state checkboxes. #10136
* [BUGFIX] UI: Fix _Unhealthy_ filter on target page to actually display only _Unhealthy_ targets. #10103
* [BUGFIX] UI: Fix autocompletion when expression is empty. #10053
* [BUGFIX] TSDB: Fix deadlock from simultaneous GC and write. #10166

## 2.32.1 / 2021-12-17

* [BUGFIX] Scrape: Fix reporting metrics when sample limit is reached during the report. #9996
* [BUGFIX] Scrape: Ensure that scrape interval and scrape timeout are always set. #10023
* [BUGFIX] TSDB: Expose and fix bug in iterators' `Seek()` method. #10030

## 2.32.0 / 2021-12-09

This release introduces the Prometheus Agent, a new mode of operation for
Prometheus optimized for remote-write only scenarios. In this mode, Prometheus
does not generate blocks on the local filesystem and is not queryable locally.
Enable with `--enable-feature=agent`.

Learn more about the Prometheus Agent in our [blog post](https://prometheus.io/blog/2021/11/16/agent/).

* [CHANGE] Remote-write: Change default max retry time from 100ms to 5 seconds. #9634
* [FEATURE] Agent: New mode of operation optimized for remote-write only scenarios, without local storage. Enable with `--enable-feature=agent`. #8785 #9851 #9664 #9939 #9941 #9943
* [FEATURE] Promtool: Add `promtool check service-discovery` command. #8970
* [FEATURE] UI: Add search in metrics dropdown. #9629
* [FEATURE] Templates: Add parseDuration to template functions. #8817
* [ENHANCEMENT] Promtool: Improve test output. #8064
* [ENHANCEMENT] PromQL: Use kahan summation for better numerical stability. #9588
* [ENHANCEMENT] Remote-write: Reuse memory for marshalling. #9412
* [ENHANCEMENT] Scrape: Add `scrape_body_size_bytes` scrape metric behind the `--enable-feature=extra-scrape-metrics` flag. #9569
* [ENHANCEMENT] TSDB: Add windows arm64 support. #9703
* [ENHANCEMENT] TSDB: Optimize query by skipping unneeded sorting in TSDB. #9673
* [ENHANCEMENT] Templates: Support int and uint as datatypes for template formatting. #9680
* [ENHANCEMENT] UI: Prefer `rate` over `rad`, `delta` over `deg`, and `count` over `cos` in autocomplete. #9688
* [ENHANCEMENT] Linode SD: Tune API request page sizes. #9779
* [BUGFIX] TSDB: Add more size checks when writing individual sections in the index. #9710
* [BUGFIX] PromQL: Make `deriv()` return zero values for constant series. #9728
* [BUGFIX] TSDB: Fix panic when checkpoint directory is empty. #9687
* [BUGFIX] TSDB: Fix panic, out of order chunks, and race warning during WAL replay. #9856
* [BUGFIX] UI: Correctly render links for targets with IPv6 addresses that contain a Zone ID. #9853
* [BUGFIX] Promtool: Fix checking of `authorization.credentials_file` and `bearer_token_file` fields. #9883
* [BUGFIX] Uyuni SD: Fix null pointer exception during initialization. #9924 #9950
* [BUGFIX] TSDB: Fix queries after a failed snapshot replay. #9980

## 2.31.2 / 2021-12-09

* [BUGFIX] TSDB: Fix queries after a failed snapshot replay. #9980

## 2.31.1 / 2021-11-05

* [BUGFIX] SD: Fix a panic when the experimental discovery manager receives
  targets during a reload. #9656

## 2.31.0 / 2021-11-02

* [CHANGE] UI: Remove standard PromQL editor in favour of the codemirror-based editor. #9452
* [FEATURE] PromQL: Add trigonometric functions and `atan2` binary operator. #9239 #9248 #9515
* [FEATURE] Remote: Add support for exemplar in the remote write receiver endpoint. #9319 #9414
* [FEATURE] SD: Add PuppetDB service discovery. #8883
* [FEATURE] SD: Add Uyuni service discovery. #8190
* [FEATURE] Web: Add support for security-related HTTP headers. #9546
* [ENHANCEMENT] Azure SD: Add `proxy_url`, `follow_redirects`, `tls_config`. #9267
* [ENHANCEMENT] Backfill: Add `--max-block-duration` in `promtool create-blocks-from rules`. #9511
* [ENHANCEMENT] Config: Print human-readable sizes with unit instead of raw numbers. #9361
* [ENHANCEMENT] HTTP: Re-enable HTTP/2. #9398
* [ENHANCEMENT] Kubernetes SD: Warn user if number of endpoints exceeds limit. #9467
* [ENHANCEMENT] OAuth2: Add TLS configuration to token requests. #9550
* [ENHANCEMENT] PromQL: Several optimizations. #9365 #9360 #9362 #9552
* [ENHANCEMENT] PromQL: Make aggregations deterministic in instant queries. #9459
* [ENHANCEMENT] Rules: Add the ability to limit number of alerts or series. #9260 #9541
* [ENHANCEMENT] SD: Experimental discovery manager to avoid restarts upon reload. Disabled by default, enable with flag `--enable-feature=new-service-discovery-manager`. #9349 #9537
* [ENHANCEMENT] UI: Debounce timerange setting changes. #9359
* [BUGFIX] Backfill: Apply rule labels after query labels. #9421
* [BUGFIX] Scrape: Resolve conflicts between multiple exported label prefixes. #9479 #9518
* [BUGFIX] Scrape: Restart scrape loops when `__scrape_interval__` is changed. #9551
* [BUGFIX] TSDB: Fix memory leak in samples deletion. #9151
* [BUGFIX] UI: Use consistent margin-bottom for all alert kinds. #9318

## 2.30.4 / 2021-12-09

* [BUGFIX] TSDB: Fix queries after a failed snapshot replay. #9980

## 2.30.3 / 2021-10-05

* [BUGFIX] TSDB: Fix panic on failed snapshot replay. #9438
* [BUGFIX] TSDB: Don't fail snapshot replay with exemplar storage disabled when the snapshot contains exemplars. #9438

## 2.30.2 / 2021-10-01

* [BUGFIX] TSDB: Don't error on overlapping m-mapped chunks during WAL replay. #9381

## 2.30.1 / 2021-09-28

* [ENHANCEMENT] Remote Write: Redact remote write URL when used for metric label. #9383
* [ENHANCEMENT] UI: Redact remote write URL and proxy URL passwords in the `/config` page. #9408
* [BUGFIX] promtool rules backfill: Prevent creation of data before the start time. #9339
* [BUGFIX] promtool rules backfill: Do not query after the end time. #9340
* [BUGFIX] Azure SD: Fix panic when no computername is set. #9387

## 2.30.0 / 2021-09-14

* [FEATURE] **experimental** TSDB: Snapshot in-memory chunks on shutdown for faster restarts. Behind `--enable-feature=memory-snapshot-on-shutdown` flag. #7229
* [FEATURE] **experimental** Scrape: Configure scrape interval and scrape timeout via relabeling using `__scrape_interval__` and `__scrape_timeout__` labels respectively. #8911
* [FEATURE] Scrape: Add `scrape_timeout_seconds` and `scrape_sample_limit` metric. Behind `--enable-feature=extra-scrape-metrics` flag to avoid additional cardinality by default. #9247 #9295
* [ENHANCEMENT] Scrape: Add `--scrape.timestamp-tolerance` flag to adjust scrape timestamp tolerance when enabled via `--scrape.adjust-timestamps`. #9283
* [ENHANCEMENT] Remote Write: Improve throughput when sending exemplars. #8921
* [ENHANCEMENT] TSDB: Optimise WAL loading by removing extra map and caching min-time #9160
* [ENHANCEMENT] promtool: Speed up checking for duplicate rules. #9262/#9306
* [ENHANCEMENT] Scrape: Reduce allocations when parsing the metrics. #9299
* [ENHANCEMENT] docker_sd: Support host network mode #9125
* [BUGFIX] Exemplars: Fix panic when resizing exemplar storage from 0 to a non-zero size. #9286
* [BUGFIX] TSDB: Correctly decrement `prometheus_tsdb_head_active_appenders` when the append has no samples. #9230
* [BUGFIX] promtool rules backfill: Return 1 if backfill was unsuccessful. #9303
* [BUGFIX] promtool rules backfill: Avoid creation of overlapping blocks. #9324
* [BUGFIX] config: Fix a panic when reloading configuration with a `null` relabel action. #9224

## 2.29.2 / 2021-08-27

* [BUGFIX] Fix Kubernetes SD failing to discover Ingress in Kubernetes v1.22. #9205
* [BUGFIX] Fix data race in loading write-ahead-log (WAL). #9259

## 2.29.1 / 2021-08-11

* [BUGFIX] tsdb: align atomically accessed int64 to prevent panic in 32-bit
  archs. #9192

## 2.29.0 / 2021-08-11

Note for macOS users: Due to [changes in the upcoming Go 1.17](https://tip.golang.org/doc/go1.17#darwin),
this is the last Prometheus release that supports macOS 10.12 Sierra.

* [CHANGE] Promote `--storage.tsdb.allow-overlapping-blocks` flag to stable. #9117
* [CHANGE] Promote `--storage.tsdb.retention.size` flag to stable. #9004
* [FEATURE] Add Kuma service discovery. #8844
* [FEATURE] Add `present_over_time` PromQL function. #9097
* [FEATURE] Allow configuring exemplar storage via file and make it reloadable. #8974
* [FEATURE] UI: Allow selecting time range with mouse drag. #8977
* [FEATURE] promtool: Add feature flags flag `--enable-feature`. #8958
* [FEATURE] promtool: Add file_sd file validation. #8950
* [ENHANCEMENT] Reduce blocking of outgoing remote write requests from series garbage collection. #9109
* [ENHANCEMENT] Improve write-ahead-log decoding performance. #9106
* [ENHANCEMENT] Improve append performance in TSDB by reducing mutexes usage. #9061
* [ENHANCEMENT] Allow configuring `max_samples_per_send` for remote write metadata. #8959
* [ENHANCEMENT] Add `__meta_gce_interface_ipv4_<name>` meta label to GCE discovery. #8978
* [ENHANCEMENT] Add `__meta_ec2_availability_zone_id` meta label to EC2 discovery. #8896
* [ENHANCEMENT] Add `__meta_azure_machine_computer_name` meta label to Azure discovery. #9112
* [ENHANCEMENT] Add `__meta_hetzner_hcloud_labelpresent_<labelname>` meta label to Hetzner discovery. #9028
* [ENHANCEMENT] promtool: Add compaction efficiency to `promtool tsdb analyze` reports. #8940
* [ENHANCEMENT] promtool: Allow configuring max block duration for backfilling via `--max-block-duration` flag. #8919
* [ENHANCEMENT] UI: Add sorting and filtering to flags page. #8988
* [ENHANCEMENT] UI: Improve alerts page rendering performance. #9005
* [BUGFIX] Log when total symbol size exceeds 2^32 bytes, causing compaction to fail, and skip compaction. #9104
* [BUGFIX] Fix incorrect `target_limit` reloading of zero value. #9120
* [BUGFIX] Fix head GC and pending readers race condition. #9081
* [BUGFIX] Fix timestamp handling in OpenMetrics parser. #9008
* [BUGFIX] Fix potential duplicate metrics in `/federate` endpoint when specifying multiple matchers. #8885
* [BUGFIX] Fix server configuration and validation for authentication via client cert. #9123
* [BUGFIX] Allow `start` and `end` again as label names in PromQL queries. They were disallowed since the introduction of @ timestamp feature. #9119

## 2.28.1 / 2021-07-01

* [BUGFIX]: HTTP SD: Allow `charset` specification in `Content-Type` header. #8981
* [BUGFIX]: HTTP SD: Fix handling of disappeared target groups. #9019
* [BUGFIX]: Fix incorrect log-level handling after moving to go-kit/log. #9021

## 2.28.0 / 2021-06-21

* [CHANGE] UI: Make the new experimental PromQL editor the default. #8925
* [FEATURE] Linode SD: Add Linode service discovery. #8846
* [FEATURE] HTTP SD: Add generic HTTP-based service discovery. #8839
* [FEATURE] Kubernetes SD: Allow configuring API Server access via a kubeconfig file. #8811
* [FEATURE] UI: Add exemplar display support to the graphing interface. #8832 #8945 #8929
* [FEATURE] Consul SD: Add namespace support for Consul Enterprise. #8900
* [ENHANCEMENT] Promtool: Allow silencing output when importing / backfilling data. #8917
* [ENHANCEMENT] Consul SD: Support reading tokens from file. #8926
* [ENHANCEMENT] Rules: Add a new `.ExternalURL` alert field templating variable, containing the external URL of the Prometheus server. #8878
* [ENHANCEMENT] Scrape: Add experimental `body_size_limit` scrape configuration setting to limit the allowed response body size for target scrapes. #8833 #8886
* [ENHANCEMENT] Kubernetes SD: Add ingress class name label for ingress discovery. #8916
* [ENHANCEMENT] UI: Show a startup screen with progress bar when the TSDB is not ready yet. #8662 #8908 #8909 #8946
* [ENHANCEMENT] SD: Add a target creation failure counter `prometheus_target_sync_failed_total` and improve target creation failure handling. #8786
* [ENHANCEMENT] TSDB: Improve validation of exemplar label set length. #8816
* [ENHANCEMENT] TSDB: Add a `prometheus_tsdb_clean_start` metric that indicates whether a TSDB lockfile from a previous run still existed upon startup. #8824
* [BUGFIX] UI: In the experimental PromQL editor, fix autocompletion and parsing for special float values and improve series metadata fetching. #8856
* [BUGFIX] TSDB: When merging chunks, split resulting chunks if they would contain more than the maximum of 120 samples. #8582
* [BUGFIX] SD: Fix the computation of the `prometheus_sd_discovered_targets` metric when using multiple service discoveries. #8828

## 2.27.1 / 2021-05-18

This release contains a bug fix for a security issue in the API endpoint. An
attacker can craft a special URL that redirects a user to any endpoint via an
HTTP 302 response. See the [security advisory][GHSA-vx57-7f4q-fpc7] for more details.

[GHSA-vx57-7f4q-fpc7]:https://github.com/prometheus/prometheus/security/advisories/GHSA-vx57-7f4q-fpc7

This vulnerability has been reported by Aaron Devaney from MDSec.

* [BUGFIX] SECURITY: Fix arbitrary redirects under the /new endpoint (CVE-2021-29622)

## 2.27.0 / 2021-05-12

* [CHANGE] Remote write: Metric `prometheus_remote_storage_samples_bytes_total` renamed to `prometheus_remote_storage_bytes_total`. #8296
* [FEATURE] Promtool: Retroactive rule evaluation functionality. #7675
* [FEATURE] Configuration: Environment variable expansion for external labels. Behind `--enable-feature=expand-external-labels` flag. #8649
* [FEATURE] TSDB: Add a flag(`--storage.tsdb.max-block-chunk-segment-size`) to control the max chunks file size of the blocks for small Prometheus instances. #8478
* [FEATURE] UI: Add a dark theme. #8604
* [FEATURE] AWS Lightsail Discovery: Add AWS Lightsail Discovery. #8693
* [FEATURE] Docker Discovery: Add Docker Service Discovery. #8629
* [FEATURE] OAuth: Allow OAuth 2.0 to be used anywhere an HTTP client is used. #8761
* [FEATURE] Remote Write: Send exemplars via remote write. Experimental and disabled by default. #8296
* [ENHANCEMENT] Digital Ocean Discovery: Add `__meta_digitalocean_vpc` label. #8642
* [ENHANCEMENT] Scaleway Discovery: Read Scaleway secret from a file. #8643
* [ENHANCEMENT] Scrape: Add configurable limits for label size and count. #8777
* [ENHANCEMENT] UI: Add 16w and 26w time range steps. #8656
* [ENHANCEMENT] Templating: Enable parsing strings in `humanize` functions. #8682
* [BUGFIX] UI: Provide errors instead of blank page on TSDB Status Page. #8654 #8659
* [BUGFIX] TSDB: Do not panic when writing very large records to the WAL. #8790
* [BUGFIX] TSDB: Avoid panic when mmaped memory is referenced after the file is closed. #8723
* [BUGFIX] Scaleway Discovery: Fix nil pointer dereference. #8737
* [BUGFIX] Consul Discovery: Restart no longer required after config update with no targets. #8766

## 2.26.0 / 2021-03-31

Prometheus is now built and supporting Go 1.16 (#8544). This reverts the memory release pattern added in Go 1.12. This makes common RSS usage metrics showing more accurate number for actual memory used by Prometheus. You can read more details [here](https://www.bwplotka.dev/2019/golang-memory-monitoring/).

Note that from this release Prometheus is using Alertmanager v2 by default.

* [CHANGE] Alerting: Using Alertmanager v2 API by default. #8626
* [CHANGE] Prometheus/Promtool: As agreed on dev summit, binaries are now printing help and usage to stdout instead of stderr. #8542
* [FEATURE] Remote: Add support for AWS SigV4 auth method for remote_write. #8509
* [FEATURE] Scaleway Discovery: Add Scaleway Service Discovery. #8555
* [FEATURE] PromQL: Allow negative offsets. Behind `--enable-feature=promql-negative-offset` flag. #8487
* [FEATURE] **experimental** Exemplars: Add in-memory storage for exemplars. Behind `--enable-feature=exemplar-storage` flag. #6635
* [FEATURE] UI: Add advanced auto-completion, syntax highlighting and linting to graph page query input. #8634
* [ENHANCEMENT] Digital Ocean Discovery: Add `__meta_digitalocean_image` label. #8497
* [ENHANCEMENT] PromQL: Add `last_over_time`, `sgn`, `clamp` functions. #8457
* [ENHANCEMENT] Scrape: Add support for specifying type of Authorization header credentials with Bearer by default. #8512
* [ENHANCEMENT] Scrape: Add `follow_redirects` option to scrape configuration. #8546
* [ENHANCEMENT] Remote: Allow retries on HTTP 429 response code for remote_write. Disabled by default. See [configuration docs](https://prometheus.io/docs/prometheus/latest/configuration/configuration/#remote_write) for details. #8237 #8477
* [ENHANCEMENT] Remote: Allow configuring custom headers for remote_read. See [configuration docs](https://prometheus.io/docs/prometheus/latest/configuration/configuration/#remote_read) for details. #8516
* [ENHANCEMENT] UI: Hitting Enter now triggers new query. #8581
* [ENHANCEMENT] UI: Better handling of long rule and names on the `/rules` and `/targets` pages. #8608 #8609
* [ENHANCEMENT] UI: Add collapse/expand all button on the `/targets` page. #8486
* [BUGFIX] TSDB: Eager deletion of removable blocks on every compaction, saving disk peak space usage. #8007
* [BUGFIX] PromQL: Fix parser support for special characters like`炬`. #8517
* [BUGFIX] Rules: Update rule health for append/commit fails. #8619

## 2.25.2 / 2021-03-16

* [BUGFIX] Fix the ingestion of scrapes when the wall clock changes, e.g. on suspend. #8601

## 2.25.1 / 2021-03-14

* [BUGFIX] Fix a crash in `promtool` when a subquery with default resolution is used. #8569
* [BUGFIX] Fix a bug that could return duplicate datapoints in queries. #8591
* [BUGFIX] Fix crashes with arm64 when compiled with go1.16. #8593

## 2.25.0 / 2021-02-17

This release includes a new `--enable-feature=` flag that enables
experimental features. Such features might be changed or removed in the future.

In the next minor release (2.26), Prometheus will use the Alertmanager API v2.
It will be done by defaulting `alertmanager_config.api_version` to `v2`.
Alertmanager API v2 was released in Alertmanager v0.16.0 (released in January
2019).

* [FEATURE] **experimental** API: Accept remote_write requests. Behind the --enable-feature=remote-write-receiver flag. #8424
* [FEATURE] **experimental** PromQL: Add `@ <timestamp>` modifier. Behind the --enable-feature=promql-at-modifier flag. #8121 #8436 #8425
* [ENHANCEMENT] Add optional name property to testgroup for better test failure output. #8440
* [ENHANCEMENT] Add warnings into React Panel on the Graph page. #8427
* [ENHANCEMENT] TSDB: Increase the number of buckets for the compaction duration metric. #8342
* [ENHANCEMENT] Remote: Allow passing along custom remote_write HTTP headers. #8416
* [ENHANCEMENT] Mixins: Scope grafana configuration. #8332
* [ENHANCEMENT] Kubernetes SD: Add endpoint labels metadata. #8273
* [ENHANCEMENT] UI: Expose total number of label pairs in head in TSDB stats page. #8343
* [ENHANCEMENT] TSDB: Reload blocks every minute, to detect new blocks and enforce retention more often. #8340
* [BUGFIX] API: Fix global URL when external address has no port. #8359
* [BUGFIX] Backfill: Fix error message handling. #8432
* [BUGFIX] Backfill: Fix "add sample: out of bounds" error when series span an entire block. #8476
* [BUGFIX] Deprecate unused flag --alertmanager.timeout. #8407
* [BUGFIX] Mixins: Support remote-write metrics renamed in v2.23 in alerts. #8423
* [BUGFIX] Remote: Fix garbage collection of dropped series in remote write. #8387
* [BUGFIX] Remote: Log recoverable remote write errors as warnings. #8412
* [BUGFIX] TSDB: Remove pre-2.21 temporary blocks on start. #8353.
* [BUGFIX] UI: Fix duplicated keys on /targets page. #8456
* [BUGFIX] UI: Fix label name leak into class name. #8459

## 2.24.1 / 2021-01-20

* [ENHANCEMENT] Cache basic authentication results to significantly improve performance of HTTP endpoints (via an update of prometheus/exporter-toolkit).
* [BUGFIX] Prevent user enumeration by timing requests sent to authenticated HTTP endpoints (via an update of prometheus/exporter-toolkit).

## 2.24.0 / 2021-01-06

* [FEATURE] Add TLS and basic authentication to HTTP endpoints. #8316
* [FEATURE] promtool: Add `check web-config` subcommand to check web config files. #8319
* [FEATURE] promtool: Add `tsdb create-blocks-from openmetrics` subcommand to backfill metrics data from an OpenMetrics file. #8084
* [ENHANCEMENT] HTTP API: Fast-fail queries with only empty matchers. #8288
* [ENHANCEMENT] HTTP API: Support matchers for labels API. #8301
* [ENHANCEMENT] promtool: Improve checking of URLs passed on the command line. #7956
* [ENHANCEMENT] SD: Expose IPv6 as a label in EC2 SD. #7086
* [ENHANCEMENT] SD: Reuse EC2 client, reducing frequency of requesting credentials. #8311
* [ENHANCEMENT] TSDB: Add logging when compaction takes more than the block time range. #8151
* [ENHANCEMENT] TSDB: Avoid unnecessary GC runs after compaction. #8276
* [BUGFIX] HTTP API: Avoid double-closing of channel when quitting multiple times via HTTP. #8242
* [BUGFIX] SD: Ignore CNAME records in DNS SD to avoid spurious `Invalid SRV record` warnings. #8216
* [BUGFIX] SD: Avoid config error triggered by valid label selectors in Kubernetes SD. #8285

## 2.23.0 / 2020-11-26

* [CHANGE] UI: Make the React UI default. #8142
* [CHANGE] Remote write: The following metrics were removed/renamed in remote write. #6815
  * `prometheus_remote_storage_succeeded_samples_total` was removed and `prometheus_remote_storage_samples_total` was introduced for all the samples attempted to send.
  * `prometheus_remote_storage_sent_bytes_total` was removed and replaced with `prometheus_remote_storage_samples_bytes_total` and `prometheus_remote_storage_metadata_bytes_total`.
  * `prometheus_remote_storage_failed_samples_total` -> `prometheus_remote_storage_samples_failed_total` .
  * `prometheus_remote_storage_retried_samples_total` -> `prometheus_remote_storage_samples_retried_total`.
  * `prometheus_remote_storage_dropped_samples_total` -> `prometheus_remote_storage_samples_dropped_total`.
  * `prometheus_remote_storage_pending_samples` -> `prometheus_remote_storage_samples_pending`.
* [CHANGE] Remote: Do not collect non-initialized timestamp metrics. #8060
* [FEATURE] [EXPERIMENTAL] Remote write: Allow metric metadata to be propagated via remote write. The following new metrics were introduced: `prometheus_remote_storage_metadata_total`, `prometheus_remote_storage_metadata_failed_total`, `prometheus_remote_storage_metadata_retried_total`, `prometheus_remote_storage_metadata_bytes_total`. #6815
* [ENHANCEMENT] Remote write: Added a metric `prometheus_remote_storage_max_samples_per_send` for remote write. #8102
* [ENHANCEMENT] TSDB: Make the snapshot directory name always the same length. #8138
* [ENHANCEMENT] TSDB: Create a checkpoint only once at the end of all head compactions. #8067
* [ENHANCEMENT] TSDB: Avoid Series API from hitting the chunks. #8050
* [ENHANCEMENT] TSDB: Cache label name and last value when adding series during compactions making compactions faster. #8192
* [ENHANCEMENT] PromQL: Improved performance of Hash method making queries a bit faster. #8025
* [ENHANCEMENT] promtool: `tsdb list` now prints block sizes. #7993
* [ENHANCEMENT] promtool: Calculate mint and maxt per test avoiding unnecessary calculations. #8096
* [ENHANCEMENT] SD: Add filtering of services to Docker Swarm SD. #8074
* [BUGFIX] React UI: Fix button display when there are no panels. #8155
* [BUGFIX] PromQL: Fix timestamp() method for vector selector inside parenthesis. #8164
* [BUGFIX] PromQL: Don't include rendered expression on PromQL parse errors. #8177
* [BUGFIX] web: Fix panic with double close() of channel on calling `/-/quit/`. #8166
* [BUGFIX] TSDB: Fixed WAL corruption on partial writes within a page causing `invalid checksum` error on WAL replay. #8125
* [BUGFIX] Update config metrics `prometheus_config_last_reload_successful` and `prometheus_config_last_reload_success_timestamp_seconds` right after initial validation before starting TSDB.
* [BUGFIX] promtool: Correctly detect duplicate label names in exposition.

## 2.22.2 / 2020-11-16

* [BUGFIX] Fix race condition in syncing/stopping/reloading scrapers. #8176

## 2.22.1 / 2020-11-03

* [BUGFIX] Fix potential "mmap: invalid argument" errors in loading the head chunks, after an unclean shutdown, by performing read repairs. #8061
* [BUGFIX] Fix serving metrics and API when reloading scrape config. #8104
* [BUGFIX] Fix head chunk size calculation for size based retention. #8139

## 2.22.0 / 2020-10-07

As announced in the 2.21.0 release notes, the experimental gRPC API v2 has been
removed.

* [CHANGE] web: Remove APIv2. #7935
* [ENHANCEMENT] React UI: Implement missing TSDB head stats section. #7876
* [ENHANCEMENT] UI: Add Collapse all button to targets page. #6957
* [ENHANCEMENT] UI: Clarify alert state toggle via checkbox icon. #7936
* [ENHANCEMENT] Add `rule_group_last_evaluation_samples` and `prometheus_tsdb_data_replay_duration_seconds` metrics. #7737 #7977
* [ENHANCEMENT] Gracefully handle unknown WAL record types. #8004
* [ENHANCEMENT] Issue a warning for 64 bit systems running 32 bit binaries. #8012
* [BUGFIX] Adjust scrape timestamps to align them to the intended schedule, effectively reducing block size. Workaround for a regression in go1.14+. #7976
* [BUGFIX] promtool: Ensure alert rules are marked as restored in unit tests. #7661
* [BUGFIX] Eureka: Fix service discovery when compiled in 32-bit. #7964
* [BUGFIX] Don't do literal regex matching optimisation when case insensitive. #8013
* [BUGFIX] Fix classic UI sometimes running queries for instant query when in range query mode. #7984

## 2.21.0 / 2020-09-11

This release is built with Go 1.15, which deprecates [X.509 CommonName](https://golang.org/doc/go1.15#commonname)
in TLS certificates validation.

In the unlikely case that you use the gRPC API v2 (which is limited to TSDB
admin commands), please note that we will remove this experimental API in the
next minor release 2.22.

* [CHANGE] Disable HTTP/2 because of concerns with the Go HTTP/2 client. #7588 #7701
* [CHANGE] PromQL: `query_log_file` path is now relative to the config file. #7701
* [CHANGE] Promtool: Replace the tsdb command line tool by a promtool tsdb subcommand. #6088
* [CHANGE] Rules: Label `rule_group_iterations` metric with group name. #7823
* [FEATURE] Eureka SD: New service discovery. #3369
* [FEATURE] Hetzner SD: New service discovery. #7822
* [FEATURE] Kubernetes SD: Support Kubernetes EndpointSlices. #6838
* [FEATURE] Scrape: Add per scrape-config targets limit. #7554
* [ENHANCEMENT] Support composite durations in PromQL, config and UI, e.g. 1h30m. #7713 #7833
* [ENHANCEMENT] DNS SD: Add SRV record target and port meta labels. #7678
* [ENHANCEMENT] Docker Swarm SD: Support tasks and service without published ports. #7686
* [ENHANCEMENT] PromQL: Reduce the amount of data queried by remote read when a subquery has an offset. #7667
* [ENHANCEMENT] Promtool: Add `--time` option to query instant command. #7829
* [ENHANCEMENT] UI: Respect the `--web.page-title` parameter in the React UI. #7607
* [ENHANCEMENT] UI: Add duration, labels, annotations to alerts page in the React UI. #7605
* [ENHANCEMENT] UI: Add duration on the React UI rules page, hide annotation and labels if empty. #7606
* [BUGFIX] API: Deduplicate series in /api/v1/series. #7862
* [BUGFIX] PromQL: Drop metric name in bool comparison between two instant vectors. #7819
* [BUGFIX] PromQL: Exit with an error when time parameters can't be parsed. #7505
* [BUGFIX] Remote read: Re-add accidentally removed tracing for remote-read requests. #7916
* [BUGFIX] Rules: Detect extra fields in rule files. #7767
* [BUGFIX] Rules: Disallow overwriting the metric name in the `labels` section of recording rules. #7787
* [BUGFIX] Rules: Keep evaluation timestamp across reloads. #7775
* [BUGFIX] Scrape: Do not stop scrapes in progress during reload. #7752
* [BUGFIX] TSDB: Fix `chunks.HeadReadWriter: maxt of the files are not set` error. #7856
* [BUGFIX] TSDB: Delete blocks atomically to prevent corruption when there is a panic/crash during deletion. #7772
* [BUGFIX] Triton SD: Fix a panic when triton_sd_config is nil. #7671
* [BUGFIX] UI: Fix react UI bug with series going on and off. #7804
* [BUGFIX] UI: Fix styling bug for target labels with special names in React UI. #7902
* [BUGFIX] Web: Stop CMUX and GRPC servers even with stale connections, preventing the server to stop on SIGTERM. #7810

## 2.20.1 / 2020-08-05

* [BUGFIX] SD: Reduce the Consul watch timeout to 2m and adjust the request timeout accordingly. #7724

## 2.20.0 / 2020-07-22

This release changes WAL compression from opt-in to default. WAL compression will prevent a downgrade to v2.10 or earlier without deleting the WAL. Disable WAL compression explicitly by setting the command line flag `--no-storage.tsdb.wal-compression` if you require downgrading to v2.10 or earlier.

* [CHANGE] promtool: Changed rule numbering from 0-based to 1-based when reporting rule errors. #7495
* [CHANGE] Remote read: Added `prometheus_remote_storage_read_queries_total` counter and `prometheus_remote_storage_read_request_duration_seconds` histogram, removed `prometheus_remote_storage_remote_read_queries_total` counter.
* [CHANGE] Remote write: Added buckets for longer durations to `prometheus_remote_storage_sent_batch_duration_seconds` histogram.
* [CHANGE] TSDB: WAL compression is enabled by default. #7410
* [FEATURE] PromQL: Added `group()` aggregator. #7480
* [FEATURE] SD: Added Docker Swarm SD. #7420
* [FEATURE] SD: Added DigitalOcean SD. #7407
* [FEATURE] SD: Added Openstack config option to query alternative endpoints. #7494
* [ENHANCEMENT] Configuration: Exit early on invalid config file and signal it with exit code 2. #7399
* [ENHANCEMENT] PromQL: `without` is now a valid metric identifier. #7533
* [ENHANCEMENT] PromQL: Optimized regex label matching for literals within the pattern or as prefix/suffix. #7453 #7503
* [ENHANCEMENT] promtool: Added time range parameters for labels API in promtool. #7463
* [ENHANCEMENT] Remote write: Include samples waiting in channel in pending samples metric. Log number of dropped samples on hard shutdown. #7335
* [ENHANCEMENT] Scrape: Ingest synthetic scrape report metrics atomically with the corresponding scraped metrics. #7562
* [ENHANCEMENT] SD: Reduce timeouts for Openstack SD. #7507
* [ENHANCEMENT] SD: Use 10m timeout for Consul watches. #7423
* [ENHANCEMENT] SD: Added AMI meta label for EC2 SD. #7386
* [ENHANCEMENT] TSDB: Increment WAL corruption metric also on WAL corruption during checkpointing. #7491
* [ENHANCEMENT] TSDB: Improved query performance for high-cardinality labels. #7448
* [ENHANCEMENT] UI: Display dates as well as timestamps in status page. #7544
* [ENHANCEMENT] UI: Improved scrolling when following hash-fragment links. #7456
* [ENHANCEMENT] UI: React UI renders numbers in alerts in a more human-readable way. #7426
* [BUGFIX] API: Fixed error status code in the query API. #7435
* [BUGFIX] PromQL: Fixed `avg` and `avg_over_time` for NaN, Inf, and float64 overflows. #7346
* [BUGFIX] PromQL: Fixed off-by-one error in `histogram_quantile`. #7393
* [BUGFIX] promtool: Support extended durations in rules unit tests. #6297
* [BUGFIX] Scrape: Fix undercounting for `scrape_samples_post_metric_relabeling` in case of errors. #7342
* [BUGFIX] TSDB: Don't panic on WAL corruptions. #7550
* [BUGFIX] TSDB: Avoid leaving behind empty files in `chunks_head`, causing startup failures. #7573
* [BUGFIX] TSDB: Fixed race between compact (gc, populate) and head append causing unknown symbol error. #7560
* [BUGFIX] TSDB: Fixed unknown symbol error during head compaction. #7526
* [BUGFIX] TSDB: Fixed panic during TSDB metric registration. #7501
* [BUGFIX] TSDB: Fixed `--limit` command line flag in `tsdb` tool. #7430

## 2.19.3 / 2020-07-24

* [BUGFIX] TSDB: Don't panic on WAL corruptions. #7550
* [BUGFIX] TSDB: Avoid leaving behind empty files in chunks_head, causing startup failures. #7573

## 2.19.2 / 2020-06-26

* [BUGFIX] Remote Write: Fix panic when reloading config with modified queue parameters. #7452

## 2.19.1 / 2020-06-18

* [BUGFIX] TSDB: Fix m-map file truncation leading to unsequential files. #7414

## 2.19.0 / 2020-06-09

* [FEATURE] TSDB: Memory-map full chunks of Head (in-memory) block from disk. This reduces memory footprint and makes restarts faster. #6679
* [ENHANCEMENT] Discovery: Added discovery support for Triton global zones. #7250
* [ENHANCEMENT] Increased alert resend delay to be more tolerant towards failures. #7228
* [ENHANCEMENT] Remote Read: Added `prometheus_remote_storage_remote_read_queries_total` counter to count total number of remote read queries. #7328
* [ENHANCEMEMT] Added time range parameters for label names and label values API. #7288
* [ENHANCEMENT] TSDB: Reduced contention in isolation for high load. #7332
* [BUGFIX] PromQL: Eliminated collision while checking for duplicate labels. #7058
* [BUGFIX] React UI: Don't null out data when clicking on the current tab. #7243
* [BUGFIX] PromQL: Correctly track number of samples for a query. #7307
* [BUGFIX] PromQL: Return NaN when histogram buckets have 0 observations. #7318

## 2.18.2 / 2020-06-09

* [BUGFIX] TSDB: Fix incorrect query results when using Prometheus with remote reads configured #7361

## 2.18.1 / 2020-05-07

* [BUGFIX] TSDB: Fixed snapshot API. #7217

## 2.18.0 / 2020-05-05

* [CHANGE] Federation: Only use local TSDB for federation (ignore remote read). #7096
* [CHANGE] Rules: `rule_evaluations_total` and `rule_evaluation_failures_total` have a `rule_group` label now. #7094
* [FEATURE] Tracing: Added experimental Jaeger support #7148
* [ENHANCEMENT] TSDB: Significantly reduce WAL size kept around after a block cut. #7098
* [ENHANCEMENT] Discovery: Add `architecture` meta label for EC2. #7000
* [BUGFIX] UI: Fixed wrong MinTime reported by /status. #7182
* [BUGFIX] React UI: Fixed multiselect legend on OSX. #6880
* [BUGFIX] Remote Write: Fixed blocked resharding edge case. #7122
* [BUGFIX] Remote Write: Fixed remote write not updating on relabel configs change. #7073

## 2.17.2 / 2020-04-20

* [BUGFIX] Federation: Register federation metrics #7081
* [BUGFIX] PromQL: Fix panic in parser error handling #7132
* [BUGFIX] Rules: Fix reloads hanging when deleting a rule group that is being evaluated #7138
* [BUGFIX] TSDB: Fix a memory leak when prometheus starts with an empty TSDB WAL #7135
* [BUGFIX] TSDB: Make isolation more robust to panics in web handlers #7129 #7136

## 2.17.1 / 2020-03-26

* [BUGFIX] TSDB: Fix query performance regression that increased memory and CPU usage #7051

## 2.17.0 / 2020-03-24

This release implements isolation in TSDB. API queries and recording rules are
guaranteed to only see full scrapes and full recording rules. This comes with a
certain overhead in resource usage. Depending on the situation, there might be
some increase in memory usage, CPU usage, or query latency.

* [FEATURE] TSDB: Support isolation #6841
* [ENHANCEMENT] PromQL: Allow more keywords as metric names #6933
* [ENHANCEMENT] React UI: Add normalization of localhost URLs in targets page #6794
* [ENHANCEMENT] Remote read: Read from remote storage concurrently #6770
* [ENHANCEMENT] Rules: Mark deleted rule series as stale after a reload #6745
* [ENHANCEMENT] Scrape: Log scrape append failures as debug rather than warn #6852
* [ENHANCEMENT] TSDB: Improve query performance for queries that partially hit the head #6676
* [ENHANCEMENT] Consul SD: Expose service health as meta label #5313
* [ENHANCEMENT] EC2 SD: Expose EC2 instance lifecycle as meta label #6914
* [ENHANCEMENT] Kubernetes SD: Expose service type as meta label for K8s service role #6684
* [ENHANCEMENT] Kubernetes SD: Expose label_selector and field_selector #6807
* [ENHANCEMENT] Openstack SD: Expose hypervisor id as meta label #6962
* [BUGFIX] PromQL: Do not escape HTML-like chars in query log #6834 #6795
* [BUGFIX] React UI: Fix data table matrix values #6896
* [BUGFIX] React UI: Fix new targets page not loading when using non-ASCII characters #6892
* [BUGFIX] Remote read: Fix duplication of metrics read from remote storage with external labels #6967 #7018
* [BUGFIX] Remote write: Register WAL watcher and live reader metrics for all remotes, not just the first one #6998
* [BUGFIX] Scrape: Prevent removal of metric names upon relabeling #6891
* [BUGFIX] Scrape: Fix 'superfluous response.WriteHeader call' errors when scrape fails under some circonstances #6986
* [BUGFIX] Scrape: Fix crash when reloads are separated by two scrape intervals #7011

## 2.16.0 / 2020-02-13

* [FEATURE] React UI: Support local timezone on /graph #6692
* [FEATURE] PromQL: add absent_over_time query function #6490
* [FEATURE] Adding optional logging of queries to their own file #6520
* [ENHANCEMENT] React UI: Add support for rules page and "Xs ago" duration displays #6503
* [ENHANCEMENT] React UI: alerts page, replace filtering togglers tabs with checkboxes #6543
* [ENHANCEMENT] TSDB: Export metric for WAL write errors #6647
* [ENHANCEMENT] TSDB: Improve query performance for queries that only touch the most recent 2h of data. #6651
* [ENHANCEMENT] PromQL: Refactoring in parser errors to improve error messages #6634
* [ENHANCEMENT] PromQL: Support trailing commas in grouping opts #6480
* [ENHANCEMENT] Scrape: Reduce memory usage on reloads by reusing scrape cache #6670
* [ENHANCEMENT] Scrape: Add metrics to track bytes and entries in the metadata cache #6675
* [ENHANCEMENT] promtool: Add support for line-column numbers for invalid rules output #6533
* [ENHANCEMENT] Avoid restarting rule groups when it is unnecessary #6450
* [BUGFIX] React UI: Send cookies on fetch() on older browsers #6553
* [BUGFIX] React UI: adopt grafana flot fix for stacked graphs #6603
* [BUFGIX] React UI: broken graph page browser history so that back button works as expected #6659
* [BUGFIX] TSDB: ensure compactionsSkipped metric is registered, and log proper error if one is returned from head.Init #6616
* [BUGFIX] TSDB: return an error on ingesting series with duplicate labels #6664
* [BUGFIX] PromQL: Fix unary operator precedence #6579
* [BUGFIX] PromQL: Respect query.timeout even when we reach query.max-concurrency #6712
* [BUGFIX] PromQL: Fix string and parentheses handling in engine, which affected React UI #6612
* [BUGFIX] PromQL: Remove output labels returned by absent() if they are produced by multiple identical label matchers #6493
* [BUGFIX] Scrape: Validate that OpenMetrics input ends with `# EOF` #6505
* [BUGFIX] Remote read: return the correct error if configs can't be marshal'd to JSON #6622
* [BUGFIX] Remote write: Make remote client `Store` use passed context, which can affect shutdown timing #6673
* [BUGFIX] Remote write: Improve sharding calculation in cases where we would always be consistently behind by tracking pendingSamples #6511
* [BUGFIX] Ensure prometheus_rule_group metrics are deleted when a rule group is removed #6693

## 2.15.2 / 2020-01-06

* [BUGFIX] TSDB: Fixed support for TSDB blocks built with Prometheus before 2.1.0. #6564
* [BUGFIX] TSDB: Fixed block compaction issues on Windows. #6547

## 2.15.1 / 2019-12-25

* [BUGFIX] TSDB: Fixed race on concurrent queries against same data. #6512

## 2.15.0 / 2019-12-23

* [CHANGE] Discovery: Removed `prometheus_sd_kubernetes_cache_*` metrics. Additionally `prometheus_sd_kubernetes_workqueue_latency_seconds` and `prometheus_sd_kubernetes_workqueue_work_duration_seconds` metrics now show correct values in seconds. #6393
* [CHANGE] Remote write: Changed `query` label on `prometheus_remote_storage_*` metrics to `remote_name` and `url`. #6043
* [FEATURE] API: Added new endpoint for exposing per metric metadata `/metadata`. #6420 #6442
* [ENHANCEMENT] TSDB: Significantly reduced memory footprint of loaded TSDB blocks. #6418 #6461
* [ENHANCEMENT] TSDB: Significantly optimized what we buffer during compaction which should result in lower memory footprint during compaction. #6422 #6452 #6468 #6475
* [ENHANCEMENT] TSDB: Improve replay latency. #6230
* [ENHANCEMENT] TSDB: WAL size is now used for size based retention calculation. #5886
* [ENHANCEMENT] Remote read: Added query grouping and range hints to the remote read request #6401
* [ENHANCEMENT] Remote write: Added `prometheus_remote_storage_sent_bytes_total` counter per queue. #6344
* [ENHANCEMENT] promql: Improved PromQL parser performance. #6356
* [ENHANCEMENT] React UI: Implemented missing pages like `/targets` #6276, TSDB status page #6281 #6267 and many other fixes and performance improvements.
* [ENHANCEMENT] promql: Prometheus now accepts spaces between time range and square bracket. e.g `[ 5m]` #6065
* [BUGFIX] Config: Fixed alertmanager configuration to not miss targets when configurations are similar. #6455
* [BUGFIX] Remote write: Value of `prometheus_remote_storage_shards_desired` gauge shows raw value of desired shards and it's updated correctly. #6378
* [BUGFIX] Rules: Prometheus now fails the evaluation of rules and alerts where metric results collide with labels specified in `labels` field. #6469
* [BUGFIX] API: Targets Metadata API `/targets/metadata` now accepts empty `match_targets` parameter as in the spec. #6303

## 2.14.0 / 2019-11-11

* [SECURITY/BUGFIX] UI: Ensure warnings from the API are escaped. #6279
* [FEATURE] API: `/api/v1/status/runtimeinfo` and `/api/v1/status/buildinfo` endpoints added for use by the React UI. #6243
* [FEATURE] React UI: implement the new experimental React based UI. #5694 and many more
  * Can be found by under `/new`.
  * Not all pages are implemented yet.
* [FEATURE] Status: Cardinality statistics added to the Runtime & Build Information page. #6125
* [ENHANCEMENT/BUGFIX] Remote write: fix delays in remote write after a compaction. #6021
* [ENHANCEMENT] UI: Alerts can be filtered by state. #5758
* [BUGFIX] API: lifecycle endpoints return 403 when not enabled. #6057
* [BUGFIX] Build: Fix Solaris build. #6149
* [BUGFIX] Promtool: Remove false duplicate rule warnings when checking rule files with alerts. #6270
* [BUGFIX] Remote write: restore use of deduplicating logger in remote write. #6113
* [BUGFIX] Remote write: do not reshard when unable to send samples. #6111
* [BUGFIX] Service discovery: errors are no longer logged on context cancellation. #6116, #6133
* [BUGFIX] UI: handle null response from API properly. #6071

## 2.13.1 / 2019-10-16

* [BUGFIX] Fix panic in ARM builds of Prometheus. #6110
* [BUGFIX] promql: fix potential panic in the query logger. #6094
* [BUGFIX] Multiple errors of http: superfluous response.WriteHeader call in the logs. #6145

## 2.13.0 / 2019-10-04

* [SECURITY/BUGFIX] UI: Fix a Stored DOM XSS vulnerability with query history [CVE-2019-10215](http://cve.mitre.org/cgi-bin/cvename.cgi?name=CVE-2019-10215). #6098
* [CHANGE] Metrics: renamed prometheus_sd_configs_failed_total to prometheus_sd_failed_configs and changed to Gauge #5254
* [ENHANCEMENT] Include the tsdb tool in builds. #6089
* [ENHANCEMENT] Service discovery: add new node address types for kubernetes. #5902
* [ENHANCEMENT] UI: show warnings if query have returned some warnings. #5964
* [ENHANCEMENT] Remote write: reduce memory usage of the series cache. #5849
* [ENHANCEMENT] Remote read: use remote read streaming to reduce memory usage. #5703
* [ENHANCEMENT] Metrics: added metrics for remote write max/min/desired shards to queue manager. #5787
* [ENHANCEMENT] Promtool: show the warnings during label query. #5924
* [ENHANCEMENT] Promtool: improve error messages when parsing bad rules. #5965
* [ENHANCEMENT] Promtool: more promlint rules. #5515
* [BUGFIX] Promtool: fix recording inconsistency due to duplicate labels. #6026
* [BUGFIX] UI: fixes service-discovery view when accessed from unhealthy targets. #5915
* [BUGFIX] Metrics format: OpenMetrics parser crashes on short input. #5939
* [BUGFIX] UI: avoid truncated Y-axis values. #6014

## 2.12.0 / 2019-08-17

* [FEATURE] Track currently active PromQL queries in a log file. #5794
* [FEATURE] Enable and provide binaries for `mips64` / `mips64le` architectures. #5792
* [ENHANCEMENT] Improve responsiveness of targets web UI and API endpoint. #5740
* [ENHANCEMENT] Improve remote write desired shards calculation. #5763
* [ENHANCEMENT] Flush TSDB pages more precisely. tsdb#660
* [ENHANCEMENT] Add `prometheus_tsdb_retention_limit_bytes` metric. tsdb#667
* [ENHANCEMENT] Add logging during TSDB WAL replay on startup. tsdb#662
* [ENHANCEMENT] Improve TSDB memory usage. tsdb#653, tsdb#643, tsdb#654, tsdb#642, tsdb#627
* [BUGFIX] Check for duplicate label names in remote read. #5829
* [BUGFIX] Mark deleted rules' series as stale on next evaluation. #5759
* [BUGFIX] Fix JavaScript error when showing warning about out-of-sync server time. #5833
* [BUGFIX] Fix `promtool test rules` panic when providing empty `exp_labels`. #5774
* [BUGFIX] Only check last directory when discovering checkpoint number. #5756
* [BUGFIX] Fix error propagation in WAL watcher helper functions. #5741
* [BUGFIX] Correctly handle empty labels from alert templates. #5845

## 2.11.2 / 2019-08-14

* [BUGFIX/SECURITY] Fix a Stored DOM XSS vulnerability with query history. #5888

## 2.11.1 / 2019-07-10

* [BUGFIX] Fix potential panic when prometheus is watching multiple zookeeper paths. #5749

## 2.11.0 / 2019-07-09

* [CHANGE] Remove `max_retries` from queue_config (it has been unused since rewriting remote-write to utilize the write-ahead-log). #5649
* [CHANGE] The meta file `BlockStats` no longer holds size information. This is now dynamically calculated and kept in memory. It also includes the meta file size which was not included before. tsdb#637
* [CHANGE] Renamed metric from `prometheus_tsdb_wal_reader_corruption_errors` to `prometheus_tsdb_wal_reader_corruption_errors_total`. tsdb#622
* [FEATURE] Add option to use Alertmanager API v2. #5482
* [FEATURE] Added `humanizePercentage` function for templates. #5670
* [FEATURE] Include InitContainers in Kubernetes Service Discovery. #5598
* [FEATURE] Provide option to compress WAL records using Snappy. [#609](https://github.com/prometheus/tsdb/pull/609)
* [ENHANCEMENT] Create new clean segment when starting the WAL. tsdb#608
* [ENHANCEMENT] Reduce allocations in PromQL aggregations. #5641
* [ENHANCEMENT] Add storage warnings to LabelValues and LabelNames API results. #5673
* [ENHANCEMENT] Add `prometheus_http_requests_total` metric. #5640
* [ENHANCEMENT] Enable openbsd/arm build. #5696
* [ENHANCEMENT] Remote-write allocation improvements. #5614
* [ENHANCEMENT] Query performance improvement: Efficient iteration and search in HashForLabels and HashWithoutLabels. #5707
* [ENHANCEMENT] Allow injection of arbitrary headers in promtool. #4389
* [ENHANCEMENT] Allow passing `external_labels` in alert unit tests groups. #5608
* [ENHANCEMENT] Allows globs for rules when unit testing. #5595
* [ENHANCEMENT] Improved postings intersection matching. tsdb#616
* [ENHANCEMENT] Reduced disk usage for WAL for small setups. tsdb#605
* [ENHANCEMENT] Optimize queries using regexp for set lookups. tsdb#602
* [BUGFIX] resolve race condition in maxGauge. #5647
* [BUGFIX] Fix ZooKeeper connection leak. #5675
* [BUGFIX] Improved atomicity of .tmp block replacement during compaction for usual case. tsdb#636
* [BUGFIX] Fix "unknown series references" after clean shutdown. tsdb#623
* [BUGFIX] Re-calculate block size when calling `block.Delete`. tsdb#637
* [BUGFIX] Fix unsafe snapshots with head block. tsdb#641
* [BUGFIX] `prometheus_tsdb_compactions_failed_total` is now incremented on any compaction failure. tsdb#613

## 2.10.0 / 2019-05-25

* [CHANGE/BUGFIX] API: Encode alert values as string to correctly represent Inf/NaN. #5582
* [FEATURE] Template expansion: Make external labels available as `$externalLabels` in alert and console template expansion. #5463
* [FEATURE] TSDB: Add `prometheus_tsdb_wal_segment_current` metric for the WAL segment index that TSDB is currently writing to. tsdb#601
* [FEATURE] Scrape: Add `scrape_series_added` per-scrape metric. #5546
* [ENHANCEMENT] Discovery/kubernetes: Add labels `__meta_kubernetes_endpoint_node_name` and `__meta_kubernetes_endpoint_hostname`. #5571
* [ENHANCEMENT] Discovery/azure: Add label `__meta_azure_machine_public_ip`. #5475
* [ENHANCEMENT] TSDB: Simplify mergedPostings.Seek, resulting in better performance if there are many posting lists. tsdb#595
* [ENHANCEMENT] Log filesystem type on startup. #5558
* [ENHANCEMENT] Cmd/promtool: Use POST requests for Query and QueryRange. client_golang#557
* [ENHANCEMENT] Web: Sort alerts by group name. #5448
* [ENHANCEMENT] Console templates: Add convenience variables `$rawParams`, `$params`, `$path`. #5463
* [BUGFIX] TSDB: Don't panic when running out of disk space and recover nicely from the condition. tsdb#582
* [BUGFIX] TSDB: Correctly handle empty labels. tsdb#594
* [BUGFIX] TSDB: Don't crash on an unknown tombstone reference. tsdb#604
* [BUGFIX] Storage/remote: Remove queue-manager specific metrics if queue no longer exists. #5445 #5485 #5555
* [BUGFIX] PromQL: Correctly display `{__name__="a"}`. #5552
* [BUGFIX] Discovery/kubernetes: Use `service` rather than `ingress` as the name for the service workqueue. #5520
* [BUGFIX] Discovery/azure: Don't panic on a VM with a public IP. #5587
* [BUGFIX] Discovery/triton: Always read HTTP body to completion. #5596
* [BUGFIX] Web: Fixed Content-Type for js and css instead of using `/etc/mime.types`. #5551

## 2.9.2 / 2019-04-24

* [BUGFIX] Make sure subquery range is taken into account for selection #5467
* [BUGFIX] Exhaust every request body before closing it #5166
* [BUGFIX] Cmd/promtool: return errors from rule evaluations #5483
* [BUGFIX] Remote Storage: string interner should not panic in release #5487
* [BUGFIX] Fix memory allocation regression in mergedPostings.Seek tsdb#586

## 2.9.1 / 2019-04-16

* [BUGFIX] Discovery/kubernetes: fix missing label sanitization #5462
* [BUGFIX] Remote_write: Prevent reshard concurrent with calling stop #5460

## 2.9.0 / 2019-04-15

This releases uses Go 1.12, which includes a change in how memory is released
to Linux. This will cause RSS to be reported as higher, however this is harmless
and the memory is available to the kernel when it needs it.

* [CHANGE/ENHANCEMENT] Update Consul to support catalog.ServiceMultipleTags. #5151
* [FEATURE] Add honor_timestamps scrape option. #5304
* [ENHANCEMENT] Discovery/kubernetes: add present labels for labels/annotations. #5443
* [ENHANCEMENT] OpenStack SD: Add ProjectID and UserID meta labels. #5431
* [ENHANCEMENT] Add GODEBUG and retention to the runtime page. #5324 #5322
* [ENHANCEMENT] Add support for POSTing to /series endpoint. #5422
* [ENHANCEMENT] Support PUT methods for Lifecycle and Admin APIs. #5376
* [ENHANCEMENT] Scrape: Add global jitter for HA server. #5181
* [ENHANCEMENT] Check for cancellation on every step of a range evaluation. #5131
* [ENHANCEMENT] String interning for labels & values in the remote_write path. #5316
* [ENHANCEMENT] Don't lose the scrape cache on a failed scrape. #5414
* [ENHANCEMENT] Reload cert files from disk automatically. common#173
* [ENHANCEMENT] Use fixed length millisecond timestamp format for logs. common#172
* [ENHANCEMENT] Performance improvements for postings. tsdb#509 tsdb#572
* [BUGFIX] Remote Write: fix checkpoint reading. #5429
* [BUGFIX] Check if label value is valid when unmarshaling external labels from YAML. #5316
* [BUGFIX] Promparse: sort all labels when parsing. #5372
* [BUGFIX] Reload rules: copy state on both name and labels. #5368
* [BUGFIX] Exponentiation operator to drop metric name in result of operation. #5329
* [BUGFIX] Config: resolve more file paths. #5284
* [BUGFIX] Promtool: resolve relative paths in alert test files. #5336
* [BUGFIX] Set TLSHandshakeTimeout in HTTP transport. common#179
* [BUGFIX] Use fsync to be more resilient to machine crashes. tsdb#573 tsdb#578
* [BUGFIX] Keep series that are still in WAL in checkpoints. tsdb#577
* [BUGFIX] Fix output sample values for scalar-to-vector comparison operations. #5454

## 2.8.1 / 2019-03-28

* [BUGFIX] Display the job labels in `/targets` which was removed accidentally. #5406

## 2.8.0 / 2019-03-12

This release uses Write-Ahead Logging (WAL) for the remote_write API. This currently causes a slight increase in memory usage, which will be addressed in future releases.

* [CHANGE] Default time retention is used only when no size based retention is specified. These are flags where time retention is specified by the flag `--storage.tsdb.retention` and size retention by `--storage.tsdb.retention.size`. #5216
* [CHANGE] `prometheus_tsdb_storage_blocks_bytes_total` is now `prometheus_tsdb_storage_blocks_bytes`. prometheus/tsdb#506
* [FEATURE] [EXPERIMENTAL] Time overlapping blocks are now allowed; vertical compaction and vertical query merge. It is an optional feature which is controlled by the `--storage.tsdb.allow-overlapping-blocks` flag, disabled by default. prometheus/tsdb#370
* [ENHANCEMENT] Use the WAL for remote_write API. #4588
* [ENHANCEMENT] Query performance improvements. prometheus/tsdb#531
* [ENHANCEMENT] UI enhancements with upgrade to Bootstrap 4. #5226
* [ENHANCEMENT] Reduce time that Alertmanagers are in flux when reloaded. #5126
* [ENHANCEMENT] Limit number of metrics displayed on UI to 10000. #5139
* [ENHANCEMENT] (1) Remember All/Unhealthy choice on target-overview when reloading page. (2) Resize text-input area on Graph page on mouseclick. #5201
* [ENHANCEMENT] In `histogram_quantile` merge buckets with equivalent le values. #5158.
* [ENHANCEMENT] Show list of offending labels in the error message in many-to-many scenarios. #5189
* [ENHANCEMENT] Show `Storage Retention` criteria in effect on `/status` page. #5322
* [BUGFIX] Fix sorting of rule groups. #5260
* [BUGFIX] Fix support for password_file and bearer_token_file in Kubernetes SD. #5211
* [BUGFIX] Scrape: catch errors when creating HTTP clients #5182. Adds new metrics:
  * `prometheus_target_scrape_pools_total`
  * `prometheus_target_scrape_pools_failed_total`
  * `prometheus_target_scrape_pool_reloads_total`
  * `prometheus_target_scrape_pool_reloads_failed_total`
* [BUGFIX] Fix panic when aggregator param is not a literal. #5290

## 2.7.2 / 2019-03-02

* [BUGFIX] `prometheus_rule_group_last_evaluation_timestamp_seconds` is now a unix timestamp. #5186

## 2.7.1 / 2019-01-31

This release has a fix for a Stored DOM XSS vulnerability that can be triggered when using the query history functionality. Thanks to Dor Tumarkin from Checkmarx for reporting it.

* [BUGFIX/SECURITY] Fix a Stored DOM XSS vulnerability with query history. #5163
* [BUGFIX] `prometheus_rule_group_last_duration_seconds` now reports seconds instead of nanoseconds. #5153
* [BUGFIX] Make sure the targets are consistently sorted in the targets page. #5161

## 2.7.0 / 2019-01-28

We're rolling back the Dockerfile changes introduced in 2.6.0. If you made changes to your docker deployment in 2.6.0, you will need to roll them back. This release also adds experimental support for disk size based retention. To accommodate that we are deprecating the flag `storage.tsdb.retention` in favour of `storage.tsdb.retention.time`. We print a warning if the flag is in use, but it will function without breaking until Prometheus 3.0.

* [CHANGE] Rollback Dockerfile to version at 2.5.0. Rollback of the breaking change introduced in 2.6.0. #5122
* [FEATURE] Add subqueries to PromQL. #4831
* [FEATURE] [EXPERIMENTAL] Add support for disk size based retention. Note that we don't consider the WAL size which could be significant and the time based retention policy also applies. #5109 prometheus/tsdb#343
* [FEATURE] Add CORS origin flag. #5011
* [ENHANCEMENT] Consul SD: Add tagged address to the discovery metadata. #5001
* [ENHANCEMENT] Kubernetes SD: Add service external IP and external name to the discovery metadata. #4940
* [ENHANCEMENT] Azure SD: Add support for Managed Identity authentication. #4590
* [ENHANCEMENT] Azure SD: Add tenant and subscription IDs to the discovery metadata. #4969
* [ENHANCEMENT] OpenStack SD: Add support for application credentials based authentication. #4968
* [ENHANCEMENT] Add metric for number of rule groups loaded. #5090
* [BUGFIX] Avoid duplicate tests for alert unit tests. #4964
* [BUGFIX] Don't depend on given order when comparing samples in alert unit testing. #5049
* [BUGFIX] Make sure the retention period doesn't overflow. #5112
* [BUGFIX] Make sure the blocks don't get very large. #5112
* [BUGFIX] Don't generate blocks with no samples. prometheus/tsdb#374
* [BUGFIX] Reintroduce metric for WAL corruptions. prometheus/tsdb#473

## 2.6.1 / 2019-01-15

* [BUGFIX] Azure SD: Fix discovery getting stuck sometimes. #5088
* [BUGFIX] Marathon SD: Use `Tasks.Ports` when `RequirePorts` is `false`. #5026
* [BUGFIX] Promtool: Fix "out-of-order sample" errors when testing rules. #5069

## 2.6.0 / 2018-12-17

* [CHANGE] Remove default flags from the container's entrypoint, run Prometheus from `/etc/prometheus` and symlink the storage directory to `/etc/prometheus/data`. #4976
* [CHANGE] Promtool: Remove the `update` command. #3839
* [FEATURE] Add JSON log format via the `--log.format` flag. #4876
* [FEATURE] API: Add /api/v1/labels endpoint to get all label names. #4835
* [FEATURE] Web: Allow setting the page's title via the `--web.ui-title` flag. #4841
* [ENHANCEMENT] Add `prometheus_tsdb_lowest_timestamp_seconds`, `prometheus_tsdb_head_min_time_seconds` and `prometheus_tsdb_head_max_time_seconds` metrics. #4888
* [ENHANCEMENT] Add `rule_group_last_evaluation_timestamp_seconds` metric. #4852
* [ENHANCEMENT] Add `prometheus_template_text_expansion_failures_total` and `prometheus_template_text_expansions_total` metrics. #4747
* [ENHANCEMENT] Set consistent User-Agent header in outgoing requests. #4891
* [ENHANCEMENT] Azure SD: Error out at load time when authentication parameters are missing. #4907
* [ENHANCEMENT] EC2 SD: Add the machine's private DNS name to the discovery metadata. #4693
* [ENHANCEMENT] EC2 SD: Add the operating system's platform to the discovery metadata. #4663
* [ENHANCEMENT] Kubernetes SD: Add the pod's phase to the discovery metadata. #4824
* [ENHANCEMENT] Kubernetes SD: Log Kubernetes messages. #4931
* [ENHANCEMENT] Promtool: Collect CPU and trace profiles. #4897
* [ENHANCEMENT] Promtool: Support writing output as JSON. #4848
* [ENHANCEMENT] Remote Read: Return available data if remote read fails partially. #4832
* [ENHANCEMENT] Remote Write: Improve queue performance. #4772
* [ENHANCEMENT] Remote Write: Add min_shards parameter to set the minimum number of shards. #4924
* [ENHANCEMENT] TSDB: Improve WAL reading. #4953
* [ENHANCEMENT] TSDB: Memory improvements. #4953
* [ENHANCEMENT] Web: Log stack traces on panic. #4221
* [ENHANCEMENT] Web UI: Add copy to clipboard button for configuration. #4410
* [ENHANCEMENT] Web UI: Support console queries at specific times. #4764
* [ENHANCEMENT] Web UI: group targets by job then instance. #4898 #4806
* [BUGFIX] Deduplicate handler labels for HTTP metrics. #4732
* [BUGFIX] Fix leaked queriers causing shutdowns to hang. #4922
* [BUGFIX] Fix configuration loading panics on nil pointer slice elements. #4942
* [BUGFIX] API: Correctly skip mismatching targets on /api/v1/targets/metadata. #4905
* [BUGFIX] API: Better rounding for incoming query timestamps. #4941
* [BUGFIX] Azure SD: Fix panic. #4867
* [BUGFIX] Console templates: Fix hover when the metric has a null value. #4906
* [BUGFIX] Discovery: Remove all targets when the scrape configuration gets empty. #4819
* [BUGFIX] Marathon SD: Fix leaked connections. #4915
* [BUGFIX] Marathon SD: Use 'hostPort' member of portMapping to construct target endpoints. #4887
* [BUGFIX] PromQL: Fix a goroutine leak in the lexer/parser. #4858
* [BUGFIX] Scrape: Pass through content-type for non-compressed output. #4912
* [BUGFIX] Scrape: Fix deadlock in the scrape's manager. #4894
* [BUGFIX] Scrape: Scrape targets at fixed intervals even after Prometheus restarts. #4926
* [BUGFIX] TSDB: Support restored snapshots including the head properly. #4953
* [BUGFIX] TSDB: Repair WAL when the last record in a segment is torn. #4953
* [BUGFIX] TSDB: Fix unclosed file readers on Windows systems. #4997
* [BUGFIX] Web: Avoid proxy to connect to the local gRPC server. #4572

## 2.5.0 / 2018-11-06

* [CHANGE] Group targets by scrape config instead of job name. #4806 #4526
* [CHANGE] Marathon SD: Various changes to adapt to Marathon 1.5+. #4499
* [CHANGE] Discovery: Split `prometheus_sd_discovered_targets` metric by scrape and notify (Alertmanager SD) as well as by section in the respective configuration. #4753
* [FEATURE] Add OpenMetrics support for scraping (EXPERIMENTAL). #4700
* [FEATURE] Add unit testing for rules. #4350
* [FEATURE] Make maximum number of samples per query configurable via `--query.max-samples` flag. #4513
* [FEATURE] Make maximum number of concurrent remote reads configurable via `--storage.remote.read-concurrent-limit` flag. #4656
* [ENHANCEMENT] Support s390x platform for Linux. #4605
* [ENHANCEMENT] API: Add `prometheus_api_remote_read_queries` metric tracking currently executed or waiting remote read API requests. #4699
* [ENHANCEMENT] Remote Read: Add `prometheus_remote_storage_remote_read_queries` metric tracking currently in-flight remote read queries. #4677
* [ENHANCEMENT] Remote Read: Reduced memory usage. #4655
* [ENHANCEMENT] Discovery: Add `prometheus_sd_discovered_targets`, `prometheus_sd_received_updates_total`, `prometheus_sd_updates_delayed_total`, and `prometheus_sd_updates_total` metrics for discovery subsystem. #4667
* [ENHANCEMENT] Discovery: Improve performance of previously slow updates of changes of targets. #4526
* [ENHANCEMENT] Kubernetes SD: Add extended metrics. #4458
* [ENHANCEMENT] OpenStack SD: Support discovering instances from all projects. #4682
* [ENHANCEMENT] OpenStack SD: Discover all interfaces. #4649
* [ENHANCEMENT] OpenStack SD: Support `tls_config` for the used HTTP client. #4654
* [ENHANCEMENT] Triton SD: Add ability to filter triton_sd targets by pre-defined groups. #4701
* [ENHANCEMENT] Web UI: Avoid browser spell-checking in expression field. #4728
* [ENHANCEMENT] Web UI: Add scrape duration and last evaluation time in targets and rules pages. #4722
* [ENHANCEMENT] Web UI: Improve rule view by wrapping lines. #4702
* [ENHANCEMENT] Rules: Error out at load time for invalid templates, rather than at evaluation time. #4537
* [ENHANCEMENT] TSDB: Add metrics for WAL operations. #4692
* [BUGFIX] Change max/min over_time to handle NaNs properly. #4386
* [BUGFIX] Check label name for `count_values` PromQL function. #4585
* [BUGFIX] Ensure that vectors and matrices do not contain identical label-sets. #4589

## 2.4.3 / 2018-10-04

* [BUGFIX] Fix panic when using custom EC2 API for SD #4672
* [BUGFIX] Fix panic when Zookeeper SD cannot connect to servers #4669
* [BUGFIX] Make the skip_head an optional parameter for snapshot API #4674

## 2.4.2 / 2018-09-21

The last release didn't have bugfix included due to a vendoring error.

* [BUGFIX] Handle WAL corruptions properly prometheus/tsdb#389
* [BUGFIX] Handle WAL migrations correctly on Windows prometheus/tsdb#392

## 2.4.1 / 2018-09-19

* [ENHANCEMENT] New TSDB metrics prometheus/tsdb#375 prometheus/tsdb#363
* [BUGFIX] Render UI correctly for Windows #4616

## 2.4.0 / 2018-09-11

This release includes multiple bugfixes and features. Further, the WAL implementation has been re-written so the storage is not forward compatible. Prometheus 2.3 storage will work on 2.4 but not vice-versa.

* [CHANGE] Reduce remote write default retries #4279
* [CHANGE] Remove /heap endpoint #4460
* [FEATURE] Persist alert 'for' state across restarts #4061
* [FEATURE] Add API providing per target metric metadata #4183
* [FEATURE] Add API providing recording and alerting rules #4318 #4501
* [ENHANCEMENT] Brand new WAL implementation for TSDB. Forwards incompatible with previous WAL.
* [ENHANCEMENT] Show rule evaluation errors in UI #4457
* [ENHANCEMENT] Throttle resends of alerts to Alertmanager #4538
* [ENHANCEMENT] Send EndsAt along with the alert to Alertmanager #4550
* [ENHANCEMENT] Limit the samples returned by remote read endpoint #4532
* [ENHANCEMENT] Limit the data read in through remote read #4239
* [ENHANCEMENT] Coalesce identical SD configurations #3912
* [ENHANCEMENT] `promtool`: Add new commands for debugging and querying #4247 #4308 #4346 #4454
* [ENHANCEMENT] Update console examples for node_exporter v0.16.0 #4208
* [ENHANCEMENT] Optimize PromQL aggregations #4248
* [ENHANCEMENT] Remote read: Add Offset to hints #4226
* [ENHANCEMENT] `consul_sd`: Add support for ServiceMeta field #4280
* [ENHANCEMENT] `ec2_sd`: Maintain order of subnet_id label #4405
* [ENHANCEMENT] `ec2_sd`: Add support for custom endpoint to support EC2 compliant APIs #4333
* [ENHANCEMENT] `ec2_sd`: Add instance_owner label #4514
* [ENHANCEMENT] `azure_sd`: Add support for VMSS discovery and multiple environments #4202 #4569
* [ENHANCEMENT] `gce_sd`: Add instance_id label #4488
* [ENHANCEMENT] Forbid rule-abiding robots from indexing #4266
* [ENHANCEMENT] Log virtual memory limits on startup #4418
* [BUGFIX] Wait for service discovery to stop before exiting #4508
* [BUGFIX] Render SD configs properly #4338
* [BUGFIX] Only add LookbackDelta to vector selectors #4399
* [BUGFIX] `ec2_sd`: Handle panic-ing nil pointer #4469
* [BUGFIX] `consul_sd`: Stop leaking connections #4443
* [BUGFIX] Use templated labels also to identify alerts #4500
* [BUGFIX] Reduce floating point errors in stddev and related functions #4533
* [BUGFIX] Log errors while encoding responses #4359

## 2.3.2 / 2018-07-12

* [BUGFIX] Fix various tsdb bugs #4369
* [BUGFIX] Reorder startup and shutdown to prevent panics. #4321
* [BUGFIX] Exit with non-zero code on error #4296
* [BUGFIX] discovery/kubernetes/ingress: fix scheme discovery #4329
* [BUGFIX] Fix race in zookeeper sd #4355
* [BUGFIX] Better timeout handling in promql #4291 #4300
* [BUGFIX] Propagate errors when selecting series from the tsdb #4136

## 2.3.1 / 2018-06-19

* [BUGFIX] Avoid infinite loop on duplicate NaN values. #4275
* [BUGFIX] Fix nil pointer deference when using various API endpoints #4282
* [BUGFIX] config: set target group source index during unmarshaling #4245
* [BUGFIX] discovery/file: fix logging #4178
* [BUGFIX] kubernetes_sd: fix namespace filtering #4285
* [BUGFIX] web: restore old path prefix behavior #4273
* [BUGFIX] web: remove security headers added in 2.3.0 #4259

## 2.3.0 / 2018-06-05

* [CHANGE] `marathon_sd`: use `auth_token` and `auth_token_file` for token-based authentication instead of `bearer_token` and `bearer_token_file` respectively.
* [CHANGE] Metric names for HTTP server metrics changed
* [FEATURE] Add query commands to promtool
* [FEATURE] Add security headers to HTTP server responses
* [FEATURE] Pass query hints via remote read API
* [FEATURE] Basic auth passwords can now be configured via file across all configuration
* [ENHANCEMENT] Optimize PromQL and API serialization for memory usage and allocations
* [ENHANCEMENT] Limit number of dropped targets in web UI
* [ENHANCEMENT] Consul and EC2 service discovery allow using server-side filtering for performance improvement
* [ENHANCEMENT] Add advanced filtering configuration to EC2 service discovery
* [ENHANCEMENT] `marathon_sd`: adds support for basic and bearer authentication, plus all other common HTTP client options (TLS config, proxy URL, etc.)
* [ENHANCEMENT] Provide machine type metadata and labels in GCE service discovery
* [ENHANCEMENT] Add pod controller kind and name to Kubernetes service discovery data
* [ENHANCEMENT] Move TSDB to flock-based log file that works with Docker containers
* [BUGFIX] Properly propagate storage errors in PromQL
* [BUGFIX] Fix path prefix for web pages
* [BUGFIX] Fix goroutine leak in Consul service discovery
* [BUGFIX] Fix races in scrape manager
* [BUGFIX] Fix OOM for very large k in PromQL topk() queries
* [BUGFIX] Make remote write more resilient to unavailable receivers
* [BUGFIX] Make remote write shutdown cleanly
* [BUGFIX] Don't leak files on errors in TSDB's tombstone cleanup
* [BUGFIX] Unary minus expressions now removes the metric name from results
* [BUGFIX] Fix bug that lead to wrong amount of samples considered for time range expressions

## 2.2.1 / 2018-03-13

* [BUGFIX] Fix data loss in TSDB on compaction
* [BUGFIX] Correctly stop timer in remote-write path
* [BUGFIX] Fix deadlock triggered by loading targets page
* [BUGFIX] Fix incorrect buffering of samples on range selection queries
* [BUGFIX] Handle large index files on windows properly

## 2.2.0 / 2018-03-08

* [CHANGE] Rename file SD mtime metric.
* [CHANGE] Send target update on empty pod IP in Kubernetes SD.
* [FEATURE] Add API endpoint for flags.
* [FEATURE] Add API endpoint for dropped targets.
* [FEATURE] Display annotations on alerts page.
* [FEATURE] Add option to skip head data when taking snapshots.
* [ENHANCEMENT] Federation performance improvement.
* [ENHANCEMENT] Read bearer token file on every scrape.
* [ENHANCEMENT] Improve typeahead on `/graph` page.
* [ENHANCEMENT] Change rule file formatting.
* [ENHANCEMENT] Set consul server default to `localhost:8500`.
* [ENHANCEMENT] Add dropped Alertmanagers to API info endpoint.
* [ENHANCEMENT] Add OS type meta label to Azure SD.
* [ENHANCEMENT] Validate required fields in SD configuration.
* [BUGFIX] Prevent stack overflow on deep recursion in TSDB.
* [BUGFIX] Correctly read offsets in index files that are greater than 4GB.
* [BUGFIX] Fix scraping behavior for empty labels.
* [BUGFIX] Drop metric name for bool modifier.
* [BUGFIX] Fix races in discovery.
* [BUGFIX] Fix Kubernetes endpoints SD for empty subsets.
* [BUGFIX] Throttle updates from SD providers, which caused increased CPU usage and allocations.
* [BUGFIX] Fix TSDB block reload issue.
* [BUGFIX] Fix PromQL printing of empty `without()`.
* [BUGFIX] Don't reset FiredAt for inactive alerts.
* [BUGFIX] Fix erroneous file version changes and repair existing data.

## 2.1.0 / 2018-01-19

* [FEATURE] New Service Discovery UI showing labels before and after relabelling.
* [FEATURE] New Admin APIs added to v1 to delete, snapshot and remove tombstones.
* [ENHANCEMENT] The graph UI autocomplete now includes your previous queries.
* [ENHANCEMENT] Federation is now much faster for large numbers of series.
* [ENHANCEMENT] Added new metrics to measure rule timings.
* [ENHANCEMENT] Rule evaluation times added to the rules UI.
* [ENHANCEMENT] Added metrics to measure modified time of file SD files.
* [ENHANCEMENT] Kubernetes SD now includes POD UID in discovery metadata.
* [ENHANCEMENT] The Query APIs now return optional stats on query execution times.
* [ENHANCEMENT] The index now no longer has the 4GiB size limit and is also smaller.
* [BUGFIX] Remote read `read_recent` option is now false by default.
* [BUGFIX] Pass the right configuration to each Alertmanager (AM) when using multiple AM configs.
* [BUGFIX] Fix not-matchers not selecting series with labels unset.
* [BUGFIX] tsdb: Fix occasional panic in head block.
* [BUGFIX] tsdb: Close files before deletion to fix retention issues on Windows and NFS.
* [BUGFIX] tsdb: Cleanup and do not retry failing compactions.
* [BUGFIX] tsdb: Close WAL while shutting down.

## 2.0.0 / 2017-11-08

This release includes a completely rewritten storage, huge performance
improvements, but also many backwards incompatible changes. For more
information, read the announcement blog post and migration guide.

<https://prometheus.io/blog/2017/11/08/announcing-prometheus-2-0/>
<https://prometheus.io/docs/prometheus/2.0/migration/>

* [CHANGE] Completely rewritten storage layer, with WAL. This is not backwards compatible with 1.x storage, and many flags have changed/disappeared.
* [CHANGE] New staleness behavior. Series now marked stale after target scrapes no longer return them, and soon after targets disappear from service discovery.
* [CHANGE] Rules files use YAML syntax now. Conversion tool added to promtool.
* [CHANGE] Removed `count_scalar`, `drop_common_labels` functions and `keep_common` modifier from PromQL.
* [CHANGE] Rewritten exposition format parser with much higher performance. The Protobuf exposition format is no longer supported.
* [CHANGE] Example console templates updated for new storage and metrics names. Examples other than node exporter and Prometheus removed.
* [CHANGE] Admin and lifecycle APIs now disabled by default, can be re-enabled via flags
* [CHANGE] Flags switched to using Kingpin, all flags are now --flagname rather than -flagname.
* [FEATURE/CHANGE] Remote read can be configured to not read data which is available locally. This is enabled by default.
* [FEATURE] Rules can be grouped now. Rules within a rule group are executed sequentially.
* [FEATURE] Added experimental GRPC apis
* [FEATURE] Add timestamp() function to PromQL.
* [ENHANCEMENT] Remove remote read from the query path if no remote storage is configured.
* [ENHANCEMENT] Bump Consul HTTP client timeout to not match the Consul SD watch timeout.
* [ENHANCEMENT] Go-conntrack added to provide HTTP connection metrics.
* [BUGFIX] Fix connection leak in Consul SD.

## 1.8.2 / 2017-11-04

* [BUGFIX] EC2 service discovery: Do not crash if tags are empty.

## 1.8.1 / 2017-10-19

* [BUGFIX] Correctly handle external labels on remote read endpoint

## 1.8.0 / 2017-10-06

* [CHANGE] Rule links link to the _Console_ tab rather than the _Graph_ tab to
  not trigger expensive range queries by default.
* [FEATURE] Ability to act as a remote read endpoint for other Prometheus
  servers.
* [FEATURE] K8s SD: Support discovery of ingresses.
* [FEATURE] Consul SD: Support for node metadata.
* [FEATURE] Openstack SD: Support discovery of hypervisors.
* [FEATURE] Expose current Prometheus config via `/status/config`.
* [FEATURE] Allow to collapse jobs on `/targets` page.
* [FEATURE] Add `/-/healthy` and `/-/ready` endpoints.
* [FEATURE] Add color scheme support to console templates.
* [ENHANCEMENT] Remote storage connections use HTTP keep-alive.
* [ENHANCEMENT] Improved logging about remote storage.
* [ENHANCEMENT] Relaxed URL validation.
* [ENHANCEMENT] Openstack SD: Handle instances without IP.
* [ENHANCEMENT] Make remote storage queue manager configurable.
* [ENHANCEMENT] Validate metrics returned from remote read.
* [ENHANCEMENT] EC2 SD: Set a default region.
* [ENHANCEMENT] Changed help link to `https://prometheus.io/docs`.
* [BUGFIX] Fix floating-point precision issue in `deriv` function.
* [BUGFIX] Fix pprof endpoints when -web.route-prefix or -web.external-url is
  used.
* [BUGFIX] Fix handling of `null` target groups in file-based SD.
* [BUGFIX] Set the sample timestamp in date-related PromQL functions.
* [BUGFIX] Apply path prefix to redirect from deprecated graph URL.
* [BUGFIX] Fixed tests on MS Windows.
* [BUGFIX] Check for invalid UTF-8 in label values after relabeling.

## 1.7.2 / 2017-09-26

* [BUGFIX] Correctly remove all targets from DNS service discovery if the
  corresponding DNS query succeeds and returns an empty result.
* [BUGFIX] Correctly parse resolution input in expression browser.
* [BUGFIX] Consistently use UTC in the date picker of the expression browser.
* [BUGFIX] Correctly handle multiple ports in Marathon service discovery.
* [BUGFIX] Fix HTML escaping so that HTML templates compile with Go1.9.
* [BUGFIX] Prevent number of remote write shards from going negative.
* [BUGFIX] In the graphs created by the expression browser, render very large
  and small numbers in a readable way.
* [BUGFIX] Fix a rarely occurring iterator issue in varbit encoded chunks.

## 1.7.1 / 2017-06-12

* [BUGFIX] Fix double prefix redirect.

## 1.7.0 / 2017-06-06

* [CHANGE] Compress remote storage requests and responses with unframed/raw snappy.
* [CHANGE] Properly ellide secrets in config.
* [FEATURE] Add OpenStack service discovery.
* [FEATURE] Add ability to limit Kubernetes service discovery to certain namespaces.
* [FEATURE] Add metric for discovered number of Alertmanagers.
* [ENHANCEMENT] Print system information (uname) on start up.
* [ENHANCEMENT] Show gaps in graphs on expression browser.
* [ENHANCEMENT] Promtool linter checks counter naming and more reserved labels.
* [BUGFIX] Fix broken Mesos discovery.
* [BUGFIX] Fix redirect when external URL is set.
* [BUGFIX] Fix mutation of active alert elements by notifier.
* [BUGFIX] Fix HTTP error handling for remote write.
* [BUGFIX] Fix builds for Solaris/Illumos.
* [BUGFIX] Fix overflow checking in global config.
* [BUGFIX] Fix log level reporting issue.
* [BUGFIX] Fix ZooKeeper serverset discovery can become out-of-sync.

## 1.6.3 / 2017-05-18

* [BUGFIX] Fix disappearing Alertmanager targets in Alertmanager discovery.
* [BUGFIX] Fix panic with remote_write on ARMv7.
* [BUGFIX] Fix stacked graphs to adapt min/max values.

## 1.6.2 / 2017-05-11

* [BUGFIX] Fix potential memory leak in Kubernetes service discovery

## 1.6.1 / 2017-04-19

* [BUGFIX] Don't panic if storage has no FPs even after initial wait

## 1.6.0 / 2017-04-14

* [CHANGE] Replaced the remote write implementations for various backends by a
  generic write interface with example adapter implementation for various
  backends. Note that both the previous and the current remote write
  implementations are **experimental**.
* [FEATURE] New flag `-storage.local.target-heap-size` to tell Prometheus about
  the desired heap size. This deprecates the flags
  `-storage.local.memory-chunks` and `-storage.local.max-chunks-to-persist`,
  which are kept for backward compatibility.
* [FEATURE] Add `check-metrics` to `promtool` to lint metric names.
* [FEATURE] Add Joyent Triton discovery.
* [FEATURE] `X-Prometheus-Scrape-Timeout-Seconds` header in HTTP scrape
  requests.
* [FEATURE] Remote read interface, including example for InfluxDB. **Experimental.**
* [FEATURE] Enable Consul SD to connect via TLS.
* [FEATURE] Marathon SD supports multiple ports.
* [FEATURE] Marathon SD supports bearer token for authentication.
* [FEATURE] Custom timeout for queries.
* [FEATURE] Expose `buildQueryUrl` in `graph.js`.
* [FEATURE] Add `rickshawGraph` property to the graph object in console
  templates.
* [FEATURE] New metrics exported by Prometheus itself:
  * Summary `prometheus_engine_query_duration_seconds`
  * Counter `prometheus_evaluator_iterations_missed_total`
  * Counter `prometheus_evaluator_iterations_total`
  * Gauge `prometheus_local_storage_open_head_chunks`
  * Gauge `prometheus_local_storage_target_heap_size`
* [ENHANCEMENT] Reduce shut-down time by interrupting an ongoing checkpoint
  before starting the final checkpoint.
* [ENHANCEMENT] Auto-tweak times between checkpoints to limit time spent in
  checkpointing to 50%.
* [ENHANCEMENT] Improved crash recovery deals better with certain index
  corruptions.
* [ENHANCEMENT] Graphing deals better with constant time series.
* [ENHANCEMENT] Retry remote writes on recoverable errors.
* [ENHANCEMENT] Evict unused chunk descriptors during crash recovery to limit
  memory usage.
* [ENHANCEMENT] Smoother disk usage during series maintenance.
* [ENHANCEMENT] Targets on targets page sorted by instance within a job.
* [ENHANCEMENT] Sort labels in federation.
* [ENHANCEMENT] Set `GOGC=40` by default, which results in much better memory
  utilization at the price of slightly higher CPU usage. If `GOGC` is set by
  the user, it is still honored as usual.
* [ENHANCEMENT] Close head chunks after being idle for the duration of the
  configured staleness delta. This helps to persist and evict head chunk of
  stale series more quickly.
* [ENHANCEMENT] Stricter checking of relabel config.
* [ENHANCEMENT] Cache busters for static web content.
* [ENHANCEMENT] Send Prometheus-specific user-agent header during scrapes.
* [ENHANCEMENT] Improved performance of series retention cut-off.
* [ENHANCEMENT] Mitigate impact of non-atomic sample ingestion on
  `histogram_quantile` by enforcing buckets to be monotonic.
* [ENHANCEMENT] Released binaries built with Go 1.8.1.
* [BUGFIX] Send `instance=""` with federation if `instance` not set.
* [BUGFIX] Update to new `client_golang` to get rid of unwanted quantile
  metrics in summaries.
* [BUGFIX] Introduce several additional guards against data corruption.
* [BUGFIX] Mark storage dirty and increment
  `prometheus_local_storage_persist_errors_total` on all relevant errors.
* [BUGFIX] Propagate storage errors as 500 in the HTTP API.
* [BUGFIX] Fix int64 overflow in timestamps in the HTTP API.
* [BUGFIX] Fix deadlock in Zookeeper SD.
* [BUGFIX] Fix fuzzy search problems in the web-UI auto-completion.

## 1.5.3 / 2017-05-11

* [BUGFIX] Fix potential memory leak in Kubernetes service discovery

## 1.5.2 / 2017-02-10

* [BUGFIX] Fix series corruption in a special case of series maintenance where
  the minimum series-file-shrink-ratio kicks in.
* [BUGFIX] Fix two panic conditions both related to processing a series
  scheduled to be quarantined.
* [ENHANCEMENT] Binaries built with Go1.7.5.

## 1.5.1 / 2017-02-07

* [BUGFIX] Don't lose fully persisted memory series during checkpointing.
* [BUGFIX] Fix intermittently failing relabeling.
* [BUGFIX] Make `-storage.local.series-file-shrink-ratio` work.
* [BUGFIX] Remove race condition from TestLoop.

## 1.5.0 / 2017-01-23

* [CHANGE] Use lexicographic order to sort alerts by name.
* [FEATURE] Add Joyent Triton discovery.
* [FEATURE] Add scrape targets and alertmanager targets API.
* [FEATURE] Add various persistence related metrics.
* [FEATURE] Add various query engine related metrics.
* [FEATURE] Add ability to limit scrape samples, and related metrics.
* [FEATURE] Add labeldrop and labelkeep relabelling actions.
* [FEATURE] Display current working directory on status-page.
* [ENHANCEMENT] Strictly use ServiceAccount for in cluster configuration on Kubernetes.
* [ENHANCEMENT] Various performance and memory-management improvements.
* [BUGFIX] Fix basic auth for alertmanagers configured via flag.
* [BUGFIX] Don't panic on decoding corrupt data.
* [BUGFIX] Ignore dotfiles in data directory.
* [BUGFIX] Abort on intermediate federation errors.

## 1.4.1 / 2016-11-28

* [BUGFIX] Fix Consul service discovery

## 1.4.0 / 2016-11-25

* [FEATURE] Allow configuring Alertmanagers via service discovery
* [FEATURE] Display used Alertmanagers on runtime page in the UI
* [FEATURE] Support profiles in AWS EC2 service discovery configuration
* [ENHANCEMENT] Remove duplicated logging of Kubernetes client errors
* [ENHANCEMENT] Add metrics about Kubernetes service discovery
* [BUGFIX] Update alert annotations on re-evaluation
* [BUGFIX] Fix export of group modifier in PromQL queries
* [BUGFIX] Remove potential deadlocks in several service discovery implementations
* [BUGFIX] Use proper float64 modulo in PromQL `%` binary operations
* [BUGFIX] Fix crash bug in Kubernetes service discovery

## 1.3.1 / 2016-11-04

This bug-fix release pulls in the fixes from the 1.2.3 release.

* [BUGFIX] Correctly handle empty Regex entry in relabel config.
* [BUGFIX] MOD (`%`) operator doesn't panic with small floating point numbers.
* [BUGFIX] Updated miekg/dns vendoring to pick up upstream bug fixes.
* [ENHANCEMENT] Improved DNS error reporting.

## 1.2.3 / 2016-11-04

Note that this release is chronologically after 1.3.0.

* [BUGFIX] Correctly handle end time before start time in range queries.
* [BUGFIX] Error on negative `-storage.staleness-delta`
* [BUGFIX] Correctly handle empty Regex entry in relabel config.
* [BUGFIX] MOD (`%`) operator doesn't panic with small floating point numbers.
* [BUGFIX] Updated miekg/dns vendoring to pick up upstream bug fixes.
* [ENHANCEMENT] Improved DNS error reporting.

## 1.3.0 / 2016-11-01

This is a breaking change to the Kubernetes service discovery.

* [CHANGE] Rework Kubernetes SD.
* [FEATURE] Add support for interpolating `target_label`.
* [FEATURE] Add GCE metadata as Prometheus meta labels.
* [ENHANCEMENT] Add EC2 SD metrics.
* [ENHANCEMENT] Add Azure SD metrics.
* [ENHANCEMENT] Add fuzzy search to `/graph` textarea.
* [ENHANCEMENT] Always show instance labels on target page.
* [BUGFIX] Validate query end time is not before start time.
* [BUGFIX] Error on negative `-storage.staleness-delta`

## 1.2.2 / 2016-10-30

* [BUGFIX] Correctly handle on() in alerts.
* [BUGFIX] UI: Deal properly with aborted requests.
* [BUGFIX] UI: Decode URL query parameters properly.
* [BUGFIX] Storage: Deal better with data corruption (non-monotonic timestamps).
* [BUGFIX] Remote storage: Re-add accidentally removed timeout flag.
* [BUGFIX] Updated a number of vendored packages to pick up upstream bug fixes.

## 1.2.1 / 2016-10-10

* [BUGFIX] Count chunk evictions properly so that the server doesn't
  assume it runs out of memory and subsequently throttles ingestion.
* [BUGFIX] Use Go1.7.1 for prebuilt binaries to fix issues on MacOS Sierra.

## 1.2.0 / 2016-10-07

* [FEATURE] Cleaner encoding of query parameters in `/graph` URLs.
* [FEATURE] PromQL: Add `minute()` function.
* [FEATURE] Add GCE service discovery.
* [FEATURE] Allow any valid UTF-8 string as job name.
* [FEATURE] Allow disabling local storage.
* [FEATURE] EC2 service discovery: Expose `ec2_instance_state`.
* [ENHANCEMENT] Various performance improvements in local storage.
* [BUGFIX] Zookeeper service discovery: Remove deleted nodes.
* [BUGFIX] Zookeeper service discovery: Resync state after Zookeeper failure.
* [BUGFIX] Remove JSON from HTTP Accept header.
* [BUGFIX] Fix flag validation of Alertmanager URL.
* [BUGFIX] Fix race condition on shutdown.
* [BUGFIX] Do not fail Consul discovery on Prometheus startup when Consul
  is down.
* [BUGFIX] Handle NaN in `changes()` correctly.
* [CHANGE] **Experimental** remote write path: Remove use of gRPC.
* [CHANGE] **Experimental** remote write path: Configuration via config file
  rather than command line flags.
* [FEATURE] **Experimental** remote write path: Add HTTP basic auth and TLS.
* [FEATURE] **Experimental** remote write path: Support for relabelling.

## 1.1.3 / 2016-09-16

* [ENHANCEMENT] Use golang-builder base image for tests in CircleCI.
* [ENHANCEMENT] Added unit tests for federation.
* [BUGFIX] Correctly de-dup metric families in federation output.

## 1.1.2 / 2016-09-08

* [BUGFIX] Allow label names that coincide with keywords.

## 1.1.1 / 2016-09-07

* [BUGFIX] Fix IPv6 escaping in service discovery integrations
* [BUGFIX] Fix default scrape port assignment for IPv6

## 1.1.0 / 2016-09-03

* [FEATURE] Add `quantile` and `quantile_over_time`.
* [FEATURE] Add `stddev_over_time` and `stdvar_over_time`.
* [FEATURE] Add various time and date functions.
* [FEATURE] Added `toUpper` and `toLower` formatting to templates.
* [FEATURE] Allow relabeling of alerts.
* [FEATURE] Allow URLs in targets defined via a JSON file.
* [FEATURE] Add idelta function.
* [FEATURE] 'Remove graph' button on the /graph page.
* [FEATURE] Kubernetes SD: Add node name and host IP to pod discovery.
* [FEATURE] New remote storage write path. EXPERIMENTAL!
* [ENHANCEMENT] Improve time-series index lookups.
* [ENHANCEMENT] Forbid invalid relabel configurations.
* [ENHANCEMENT] Improved various tests.
* [ENHANCEMENT] Add crash recovery metric 'started_dirty'.
* [ENHANCEMENT] Fix (and simplify) populating series iterators.
* [ENHANCEMENT] Add job link on target page.
* [ENHANCEMENT] Message on empty Alerts page.
* [ENHANCEMENT] Various internal code refactorings and clean-ups.
* [ENHANCEMENT] Various improvements in the build system.
* [BUGFIX] Catch errors when unmarshaling delta/doubleDelta encoded chunks.
* [BUGFIX] Fix data race in lexer and lexer test.
* [BUGFIX] Trim stray whitespace from bearer token file.
* [BUGFIX] Avoid divide-by-zero panic on query_range?step=0.
* [BUGFIX] Detect invalid rule files at startup.
* [BUGFIX] Fix counter reset treatment in PromQL.
* [BUGFIX] Fix rule HTML escaping issues.
* [BUGFIX] Remove internal labels from alerts sent to AM.

## 1.0.2 / 2016-08-24

* [BUGFIX] Clean up old targets after config reload.

## 1.0.1 / 2016-07-21

* [BUGFIX] Exit with error on non-flag command-line arguments.
* [BUGFIX] Update example console templates to new HTTP API.
* [BUGFIX] Re-add logging flags.

## 1.0.0 / 2016-07-18

* [CHANGE] Remove deprecated query language keywords
* [CHANGE] Change Kubernetes SD to require specifying Kubernetes role
* [CHANGE] Use service address in Consul SD if available
* [CHANGE] Standardize all Prometheus internal metrics to second units
* [CHANGE] Remove unversioned legacy HTTP API
* [CHANGE] Remove legacy ingestion of JSON metric format
* [CHANGE] Remove deprecated `target_groups` configuration
* [FEATURE] Add binary power operation to PromQL
* [FEATURE] Add `count_values` aggregator
* [FEATURE] Add `-web.route-prefix` flag
* [FEATURE] Allow `on()`, `by()`, `without()` in PromQL with empty label sets
* [ENHANCEMENT] Make `topk/bottomk` query functions aggregators
* [BUGFIX] Fix annotations in alert rule printing
* [BUGFIX] Expand alert templating at evaluation time
* [BUGFIX] Fix edge case handling in crash recovery
* [BUGFIX] Hide testing package flags from help output

## 0.20.0 / 2016-06-15

This release contains multiple breaking changes to the configuration schema.

* [FEATURE] Allow configuring multiple Alertmanagers
* [FEATURE] Add server name to TLS configuration
* [FEATURE] Add labels for all node addresses and discover node port if available in Kubernetes SD
* [ENHANCEMENT] More meaningful configuration errors
* [ENHANCEMENT] Round scraping timestamps to milliseconds in web UI
* [ENHANCEMENT] Make number of storage fingerprint locks configurable
* [BUGFIX] Fix date parsing in console template graphs
* [BUGFIX] Fix static console files in Docker images
* [BUGFIX] Fix console JS XHR requests for IE11
* [BUGFIX] Add missing path prefix in new status page
* [CHANGE] Rename `target_groups` to `static_configs` in config files
* [CHANGE] Rename `names` to `files` in file SD configuration
* [CHANGE] Remove kubelet port config option in Kubernetes SD configuration

## 0.19.3 / 2016-06-14

* [BUGFIX] Handle Marathon apps with zero ports
* [BUGFIX] Fix startup panic in retrieval layer

## 0.19.2 / 2016-05-29

* [BUGFIX] Correctly handle `GROUP_LEFT` and `GROUP_RIGHT` without labels in
  string representation of expressions and in rules.
* [BUGFIX] Use `-web.external-url` for new status endpoints.

## 0.19.1 / 2016-05-25

* [BUGFIX] Handle service discovery panic affecting Kubernetes SD
* [BUGFIX] Fix web UI display issue in some browsers

## 0.19.0 / 2016-05-24

This version contains a breaking change to the query language. Please read
the documentation on the grouping behavior of vector matching:

<https://prometheus.io/docs/querying/operators/#vector-matching>

* [FEATURE] Add experimental Microsoft Azure service discovery
* [FEATURE] Add `ignoring` modifier for binary operations
* [FEATURE] Add pod discovery to Kubernetes service discovery
* [CHANGE] Vector matching takes grouping labels from one-side
* [ENHANCEMENT] Support time range on /api/v1/series endpoint
* [ENHANCEMENT] Partition status page into individual pages
* [BUGFIX] Fix issue of hanging target scrapes

## 0.18.0 / 2016-04-18

* [BUGFIX] Fix operator precedence in PromQL
* [BUGFIX] Never drop still open head chunk
* [BUGFIX] Fix missing 'keep_common' when printing AST node
* [CHANGE/BUGFIX] Target identity considers path and parameters additionally to host and port
* [CHANGE] Rename metric `prometheus_local_storage_invalid_preload_requests_total` to `prometheus_local_storage_non_existent_series_matches_total`
* [CHANGE] Support for old alerting rule syntax dropped
* [FEATURE] Deduplicate targets within the same scrape job
* [FEATURE] Add varbit chunk encoding (higher compression, more CPU usage – disabled by default)
* [FEATURE] Add `holt_winters` query function
* [FEATURE] Add relative complement `unless` operator to PromQL
* [ENHANCEMENT] Quarantine series file if data corruption is encountered (instead of crashing)
* [ENHANCEMENT] Validate Alertmanager URL
* [ENHANCEMENT] Use UTC for build timestamp
* [ENHANCEMENT] Improve index query performance (especially for active time series)
* [ENHANCEMENT] Instrument configuration reload duration
* [ENHANCEMENT] Instrument retrieval layer
* [ENHANCEMENT] Add Go version to `prometheus_build_info` metric

## 0.17.0 / 2016-03-02

This version no longer works with Alertmanager 0.0.4 and earlier!
The alerting rule syntax has changed as well but the old syntax is supported
up until version 0.18.

All regular expressions in PromQL are anchored now, matching the behavior of
regular expressions in config files.

* [CHANGE] Integrate with Alertmanager 0.1.0 and higher
* [CHANGE] Degraded storage mode renamed to rushed mode
* [CHANGE] New alerting rule syntax
* [CHANGE] Add label validation on ingestion
* [CHANGE] Regular expression matchers in PromQL are anchored
* [FEATURE] Add `without` aggregation modifier
* [FEATURE] Send alert resolved notifications to Alertmanager
* [FEATURE] Allow millisecond precision in configuration file
* [FEATURE] Support AirBnB's Smartstack Nerve for service discovery
* [ENHANCEMENT] Storage switches less often between regular and rushed mode.
* [ENHANCEMENT] Storage switches into rushed mode if there are too many memory chunks.
* [ENHANCEMENT] Added more storage instrumentation
* [ENHANCEMENT] Improved instrumentation of notification handler
* [BUGFIX] Do not count head chunks as chunks waiting for persistence
* [BUGFIX] Handle OPTIONS HTTP requests to the API correctly
* [BUGFIX] Parsing of ranges in PromQL fixed
* [BUGFIX] Correctly validate URL flag parameters
* [BUGFIX] Log argument parse errors
* [BUGFIX] Properly handle creation of target with bad TLS config
* [BUGFIX] Fix of checkpoint timing issue

## 0.16.2 / 2016-01-18

* [FEATURE] Multiple authentication options for EC2 discovery added
* [FEATURE] Several meta labels for EC2 discovery added
* [FEATURE] Allow full URLs in static target groups (used e.g. by the `blackbox_exporter`)
* [FEATURE] Add Graphite remote-storage integration
* [FEATURE] Create separate Kubernetes targets for services and their endpoints
* [FEATURE] Add `clamp_{min,max}` functions to PromQL
* [FEATURE] Omitted time parameter in API query defaults to now
* [ENHANCEMENT] Less frequent time series file truncation
* [ENHANCEMENT] Instrument number of  manually deleted time series
* [ENHANCEMENT] Ignore lost+found directory during storage version detection
* [CHANGE] Kubernetes `masters` renamed to `api_servers`
* [CHANGE] "Healthy" and "unhealthy" targets are now called "up" and "down" in the web UI
* [CHANGE] Remove undocumented 2nd argument of the `delta` function.
  (This is a BREAKING CHANGE for users of the undocumented 2nd argument.)
* [BUGFIX] Return proper HTTP status codes on API errors
* [BUGFIX] Fix Kubernetes authentication configuration
* [BUGFIX] Fix stripped OFFSET from in rule evaluation and display
* [BUGFIX] Do not crash on failing Consul SD initialization
* [BUGFIX] Revert changes to metric auto-completion
* [BUGFIX] Add config overflow validation for TLS configuration
* [BUGFIX] Skip already watched Zookeeper nodes in serverset SD
* [BUGFIX] Don't federate stale samples
* [BUGFIX] Move NaN to end of result for `topk/bottomk/sort/sort_desc/min/max`
* [BUGFIX] Limit extrapolation of `delta/rate/increase`
* [BUGFIX] Fix unhandled error in rule evaluation

Some changes to the Kubernetes service discovery were integration since
it was released as a beta feature.

## 0.16.1 / 2015-10-16

* [FEATURE] Add `irate()` function.
* [ENHANCEMENT] Improved auto-completion in expression browser.
* [CHANGE] Kubernetes SD moves node label to instance label.
* [BUGFIX] Escape regexes in console templates.

## 0.16.0 / 2015-10-09

BREAKING CHANGES:

* Release tarballs now contain the built binaries in a nested directory.
* The `hash_mod` relabeling action now uses MD5 hashes instead of FNV hashes to
  achieve a better distribution.
* The DNS-SD meta label `__meta_dns_srv_name` was renamed to `__meta_dns_name`
  to reflect support for DNS record types other than `SRV`.
* The default full refresh interval for the file-based service discovery has been
  increased from 30 seconds to 5 minutes.
* In relabeling, parts of a source label that weren't matched by
  the specified regular expression are no longer included in the replacement
  output.
* Queries no longer interpolate between two data points. Instead, the resulting
  value will always be the latest value before the evaluation query timestamp.
* Regular expressions supplied via the configuration are now anchored to match
  full strings instead of substrings.
* Global labels are not appended upon storing time series anymore. Instead,
  they are only appended when communicating with external systems
  (Alertmanager, remote storages, federation). They have thus also been renamed
  from `global.labels` to `global.external_labels`.
* The names and units of metrics related to remote storage sample appends have
  been changed.
* The experimental support for writing to InfluxDB has been updated to work
  with InfluxDB 0.9.x. 0.8.x versions of InfluxDB are not supported anymore.
* Escape sequences in double- and single-quoted string literals in rules or query
  expressions are now interpreted like escape sequences in Go string literals
  (<https://golang.org/ref/spec#String_literals>).

Future breaking changes / deprecated features:

* The `delta()` function had an undocumented optional second boolean argument
  to make it behave like `increase()`. This second argument will be removed in
  the future. Migrate any occurrences of `delta(x, 1)` to use `increase(x)`
  instead.
* Support for filter operators between two scalar values (like `2 > 1`) will be
  removed in the future. These will require a `bool` modifier on the operator,
  e.g.  `2 > bool 1`.

All changes:

* [CHANGE] Renamed `global.labels` to `global.external_labels`.
* [CHANGE] Vendoring is now done via govendor instead of godep.
* [CHANGE] Change web UI root page to show the graphing interface instead of
  the server status page.
* [CHANGE] Append global labels only when communicating with external systems
  instead of storing them locally.
* [CHANGE] Change all regexes in the configuration to do full-string matches
  instead of substring matches.
* [CHANGE] Remove interpolation of vector values in queries.
* [CHANGE] For alert `SUMMARY`/`DESCRIPTION` template fields, cast the alert
  value to `float64` to work with common templating functions.
* [CHANGE] In relabeling, don't include unmatched source label parts in the
  replacement.
* [CHANGE] Change default full refresh interval for the file-based service
  discovery from 30 seconds to 5 minutes.
* [CHANGE] Rename the DNS-SD meta label `__meta_dns_srv_name` to
  `__meta_dns_name` to reflect support for other record types than `SRV`.
* [CHANGE] Release tarballs now contain the binaries in a nested directory.
* [CHANGE] Update InfluxDB write support to work with InfluxDB 0.9.x.
* [FEATURE] Support full "Go-style" escape sequences in strings and add raw
  string literals.
* [FEATURE] Add EC2 service discovery support.
* [FEATURE] Allow configuring TLS options in scrape configurations.
* [FEATURE] Add instrumentation around configuration reloads.
* [FEATURE] Add `bool` modifier to comparison operators to enable boolean
  (`0`/`1`) output instead of filtering.
* [FEATURE] In Zookeeper serverset discovery, provide `__meta_serverset_shard`
  label with the serverset shard number.
* [FEATURE] Provide `__meta_consul_service_id` meta label in Consul service
  discovery.
* [FEATURE] Allow scalar expressions in recording rules to enable use cases
  such as building constant metrics.
* [FEATURE] Add `label_replace()` and `vector()` query language functions.
* [FEATURE] In Consul service discovery, fill in the `__meta_consul_dc`
  datacenter label from the Consul agent when it's not set in the Consul SD
  config.
* [FEATURE] Scrape all services upon empty services list in Consul service
  discovery.
* [FEATURE] Add `labelmap` relabeling action to map a set of input labels to a
  set of output labels using regular expressions.
* [FEATURE] Introduce `__tmp` as a relabeling label prefix that is guaranteed
  to not be used by Prometheus internally.
* [FEATURE] Kubernetes-based service discovery.
* [FEATURE] Marathon-based service discovery.
* [FEATURE] Support multiple series names in console graphs JavaScript library.
* [FEATURE] Allow reloading configuration via web handler at `/-/reload`.
* [FEATURE] Updates to promtool to reflect new Prometheus configuration
  features.
* [FEATURE] Add `proxy_url` parameter to scrape configurations to enable use of
  proxy servers.
* [FEATURE] Add console templates for Prometheus itself.
* [FEATURE] Allow relabeling the protocol scheme of targets.
* [FEATURE] Add `predict_linear()` query language function.
* [FEATURE] Support for authentication using bearer tokens, client certs, and
  CA certs.
* [FEATURE] Implement unary expressions for vector types (`-foo`, `+foo`).
* [FEATURE] Add console templates for the SNMP exporter.
* [FEATURE] Make it possible to relabel target scrape query parameters.
* [FEATURE] Add support for `A` and `AAAA` records in DNS service discovery.
* [ENHANCEMENT] Fix several flaky tests.
* [ENHANCEMENT] Switch to common routing package.
* [ENHANCEMENT] Use more resilient metric decoder.
* [ENHANCEMENT] Update vendored dependencies.
* [ENHANCEMENT] Add compression to more HTTP handlers.
* [ENHANCEMENT] Make -web.external-url flag help string more verbose.
* [ENHANCEMENT] Improve metrics around remote storage queues.
* [ENHANCEMENT] Use Go 1.5.1 instead of Go 1.4.2 in builds.
* [ENHANCEMENT] Update the architecture diagram in the `README.md`.
* [ENHANCEMENT] Time out sample appends in retrieval layer if the storage is
  backlogging.
* [ENHANCEMENT] Make `hash_mod` relabeling action use MD5 instead of FNV to
  enable better hash distribution.
* [ENHANCEMENT] Better tracking of targets between same service discovery
  mechanisms in one scrape configuration.
* [ENHANCEMENT] Handle parser and query evaluation runtime panics more
  gracefully.
* [ENHANCEMENT] Add IDs to H2 tags on status page to allow anchored linking.
* [BUGFIX] Fix watching multiple paths with Zookeeper serverset discovery.
* [BUGFIX] Fix high CPU usage on configuration reload.
* [BUGFIX] Fix disappearing `__params` on configuration reload.
* [BUGFIX] Make `labelmap` action available through configuration.
* [BUGFIX] Fix direct access of protobuf fields.
* [BUGFIX] Fix panic on Consul request error.
* [BUGFIX] Redirect of graph endpoint for prefixed setups.
* [BUGFIX] Fix series file deletion behavior when purging archived series.
* [BUGFIX] Fix error checking and logging around checkpointing.
* [BUGFIX] Fix map initialization in target manager.
* [BUGFIX] Fix draining of file watcher events in file-based service discovery.
* [BUGFIX] Add `POST` handler for `/debug` endpoints to fix CPU profiling.
* [BUGFIX] Fix several flaky tests.
* [BUGFIX] Fix busylooping in case a scrape configuration has no target
  providers defined.
* [BUGFIX] Fix exit behavior of static target provider.
* [BUGFIX] Fix configuration reloading loop upon shutdown.
* [BUGFIX] Add missing check for nil expression in expression parser.
* [BUGFIX] Fix error handling bug in test code.
* [BUGFIX] Fix Consul port meta label.
* [BUGFIX] Fix lexer bug that treated non-Latin Unicode digits as digits.
* [CLEANUP] Remove obsolete federation example from console templates.
* [CLEANUP] Remove duplicated Bootstrap JS inclusion on graph page.
* [CLEANUP] Switch to common log package.
* [CLEANUP] Update build environment scripts and Makefiles to work better with
  native Go build mechanisms and new Go 1.5 experimental vendoring support.
* [CLEANUP] Remove logged notice about 0.14.x configuration file format change.
* [CLEANUP] Move scrape-time metric label modification into SampleAppenders.
* [CLEANUP] Switch from `github.com/client_golang/model` to
  `github.com/common/model` and related type cleanups.
* [CLEANUP] Switch from `github.com/client_golang/extraction` to
  `github.com/common/expfmt` and related type cleanups.
* [CLEANUP] Exit Prometheus when the web server encounters a startup error.
* [CLEANUP] Remove non-functional alert-silencing links on alerting page.
* [CLEANUP] General cleanups to comments and code, derived from `golint`,
  `go vet`, or otherwise.
* [CLEANUP] When entering crash recovery, tell users how to cleanly shut down
  Prometheus.
* [CLEANUP] Remove internal support for multi-statement queries in query engine.
* [CLEANUP] Update AUTHORS.md.
* [CLEANUP] Don't warn/increment metric upon encountering equal timestamps for
  the same series upon append.
* [CLEANUP] Resolve relative paths during configuration loading.

## 0.15.1 / 2015-07-27

* [BUGFIX] Fix vector matching behavior when there is a mix of equality and
  non-equality matchers in a vector selector and one matcher matches no series.
* [ENHANCEMENT] Allow overriding `GOARCH` and `GOOS` in Makefile.INCLUDE.
* [ENHANCEMENT] Update vendored dependencies.

## 0.15.0 / 2015-07-21

BREAKING CHANGES:

* Relative paths for rule files are now evaluated relative to the config file.
* External reachability flags (`-web.*`) consolidated.
* The default storage directory has been changed from `/tmp/metrics`
  to `data` in the local directory.
* The `rule_checker` tool has been replaced by `promtool` with
  different flags and more functionality.
* Empty labels are now removed upon ingestion into the
  storage. Matching empty labels is now equivalent to matching unset
  labels (`mymetric{label=""}` now matches series that don't have
  `label` set at all).
* The special `__meta_consul_tags` label in Consul service discovery
  now starts and ends with tag separators to enable easier regex
  matching.
* The default scrape interval has been changed back from 1 minute to
  10 seconds.

All changes:

* [CHANGE] Change default storage directory to `data` in the current
  working directory.
* [CHANGE] Consolidate external reachability flags (`-web.*`)into one.
* [CHANGE] Deprecate `keeping_extra` modifier keyword, rename it to
  `keep_common`.
* [CHANGE] Improve label matching performance and treat unset labels
  like empty labels in label matchers.
* [CHANGE] Remove `rule_checker` tool and add generic `promtool` CLI
  tool which allows checking rules and configuration files.
* [CHANGE] Resolve rule files relative to config file.
* [CHANGE] Restore default ScrapeInterval of 1 minute instead of 10 seconds.
* [CHANGE] Surround `__meta_consul_tags` value with tag separators.
* [CHANGE] Update node disk console for new filesystem labels.
* [FEATURE] Add Consul's `ServiceAddress`, `Address`, and `ServicePort` as
  meta labels to enable setting a custom scrape address if needed.
* [FEATURE] Add `hashmod` relabel action to allow for horizontal
  sharding of Prometheus servers.
* [FEATURE] Add `honor_labels` scrape configuration option to not
  overwrite any labels exposed by the target.
* [FEATURE] Add basic federation support on `/federate`.
* [FEATURE] Add optional `RUNBOOK` field to alert statements.
* [FEATURE] Add pre-relabel target labels to status page.
* [FEATURE] Add version information endpoint under `/version`.
* [FEATURE] Added initial stable API version 1 under `/api/v1`,
  including ability to delete series and query more metadata.
* [FEATURE] Allow configuring query parameters when scraping metrics endpoints.
* [FEATURE] Allow deleting time series via the new v1 API.
* [FEATURE] Allow individual ingested metrics to be relabeled.
* [FEATURE] Allow loading rule files from an entire directory.
* [FEATURE] Allow scalar expressions in range queries, improve error messages.
* [FEATURE] Support Zookeeper Serversets as a service discovery mechanism.
* [ENHANCEMENT] Add circleci yaml for Dockerfile test build.
* [ENHANCEMENT] Always show selected graph range, regardless of available data.
* [ENHANCEMENT] Change expression input field to multi-line textarea.
* [ENHANCEMENT] Enforce strict monotonicity of time stamps within a series.
* [ENHANCEMENT] Export build information as metric.
* [ENHANCEMENT] Improve UI of `/alerts` page.
* [ENHANCEMENT] Improve display of target labels on status page.
* [ENHANCEMENT] Improve initialization and routing functionality of web service.
* [ENHANCEMENT] Improve target URL handling and display.
* [ENHANCEMENT] New dockerfile using alpine-glibc base image and make.
* [ENHANCEMENT] Other minor fixes.
* [ENHANCEMENT] Preserve alert state across reloads.
* [ENHANCEMENT] Prettify flag help output even more.
* [ENHANCEMENT] README.md updates.
* [ENHANCEMENT] Raise error on unknown config parameters.
* [ENHANCEMENT] Refine v1 HTTP API output.
* [ENHANCEMENT] Show original configuration file contents on status
  page instead of serialized YAML.
* [ENHANCEMENT] Start HUP signal handler earlier to not exit upon HUP
  during startup.
* [ENHANCEMENT] Updated vendored dependencies.
* [BUGFIX] Do not panic in `StringToDuration()` on wrong duration unit.
* [BUGFIX] Exit on invalid rule files on startup.
* [BUGFIX] Fix a regression in the `.Path` console template variable.
* [BUGFIX] Fix chunk descriptor loading.
* [BUGFIX] Fix consoles "Prometheus" link to point to /
* [BUGFIX] Fix empty configuration file cases
* [BUGFIX] Fix float to int conversions in chunk encoding, which were
  broken for some architectures.
* [BUGFIX] Fix overflow detection for serverset config.
* [BUGFIX] Fix race conditions in retrieval layer.
* [BUGFIX] Fix shutdown deadlock in Consul SD code.
* [BUGFIX] Fix the race condition targets in the Makefile.
* [BUGFIX] Fix value display error in web console.
* [BUGFIX] Hide authentication credentials in config `String()` output.
* [BUGFIX] Increment dirty counter metric in storage only if
  `setDirty(true)` is called.
* [BUGFIX] Periodically refresh services in Consul to recover from
  missing events.
* [BUGFIX] Prevent overwrite of default global config when loading a
  configuration.
* [BUGFIX] Properly lex `\r` as whitespace in expression language.
* [BUGFIX] Validate label names in JSON target groups.
* [BUGFIX] Validate presence of regex field in relabeling configurations.
* [CLEANUP] Clean up initialization of remote storage queues.
* [CLEANUP] Fix `go vet` and `golint` violations.
* [CLEANUP] General cleanup of rules and query language code.
* [CLEANUP] Improve and simplify Dockerfile build steps.
* [CLEANUP] Improve and simplify build infrastructure, use go-bindata
  for web assets. Allow building without git.
* [CLEANUP] Move all utility packages into common `util` subdirectory.
* [CLEANUP] Refactor main, flag handling, and web package.
* [CLEANUP] Remove unused methods from `Rule` interface.
* [CLEANUP] Simplify default config handling.
* [CLEANUP] Switch human-readable times on web UI to UTC.
* [CLEANUP] Use `templates.TemplateExpander` for all page templates.
* [CLEANUP] Use new v1 HTTP API for querying and graphing.

## 0.14.0 / 2015-06-01

* [CHANGE] Configuration format changed and switched to YAML.
  (See the provided [migration tool](https://github.com/prometheus/migrate/releases).)
* [ENHANCEMENT] Redesign of state-preserving target discovery.
* [ENHANCEMENT] Allow specifying scrape URL scheme and basic HTTP auth for non-static targets.
* [FEATURE] Allow attaching meaningful labels to targets via relabeling.
* [FEATURE] Configuration/rule reloading at runtime.
* [FEATURE] Target discovery via file watches.
* [FEATURE] Target discovery via Consul.
* [ENHANCEMENT] Simplified binary operation evaluation.
* [ENHANCEMENT] More stable component initialization.
* [ENHANCEMENT] Added internal expression testing language.
* [BUGFIX] Fix graph links with path prefix.
* [ENHANCEMENT] Allow building from source without git.
* [ENHANCEMENT] Improve storage iterator performance.
* [ENHANCEMENT] Change logging output format and flags.
* [BUGFIX] Fix memory alignment bug for 32bit systems.
* [ENHANCEMENT] Improve web redirection behavior.
* [ENHANCEMENT] Allow overriding default hostname for Prometheus URLs.
* [BUGFIX] Fix double slash in URL sent to alertmanager.
* [FEATURE] Add resets() query function to count counter resets.
* [FEATURE] Add changes() query function to count the number of times a gauge changed.
* [FEATURE] Add increase() query function to calculate a counter's increase.
* [ENHANCEMENT] Limit retrievable samples to the storage's retention window.

## 0.13.4 / 2015-05-23

* [BUGFIX] Fix a race while checkpointing fingerprint mappings.

## 0.13.3 / 2015-05-11

* [BUGFIX] Handle fingerprint collisions properly.
* [CHANGE] Comments in rules file must start with `#`. (The undocumented `//`
  and `/*...*/` comment styles are no longer supported.)
* [ENHANCEMENT] Switch to custom expression language parser and evaluation
  engine, which generates better error messages, fixes some parsing edge-cases,
  and enables other future enhancements (like the ones below).
* [ENHANCEMENT] Limit maximum number of concurrent queries.
* [ENHANCEMENT] Terminate running queries during shutdown.

## 0.13.2 / 2015-05-05

* [MAINTENANCE] Updated vendored dependencies to their newest versions.
* [MAINTENANCE] Include rule_checker and console templates in release tarball.
* [BUGFIX] Sort NaN as the lowest value.
* [ENHANCEMENT] Add square root, stddev and stdvar functions.
* [BUGFIX] Use scrape_timeout for scrape timeout, not scrape_interval.
* [ENHANCEMENT] Improve chunk and chunkDesc loading, increase performance when
  reading from disk.
* [BUGFIX] Show correct error on wrong DNS response.

## 0.13.1 / 2015-04-09

* [BUGFIX] Treat memory series with zero chunks correctly in series maintenance.
* [ENHANCEMENT] Improve readability of usage text even more.

## 0.13.0 / 2015-04-08

* [ENHANCEMENT] Double-delta encoding for chunks, saving typically 40% of
  space, both in RAM and on disk.
* [ENHANCEMENT] Redesign of chunk persistence queuing, increasing performance
  on spinning disks significantly.
* [ENHANCEMENT] Redesign of sample ingestion, increasing ingestion performance.
* [FEATURE] Added ln, log2, log10 and exp functions to the query language.
* [FEATURE] Experimental write support to InfluxDB.
* [FEATURE] Allow custom timestamps in instant query API.
* [FEATURE] Configurable path prefix for URLs to support proxies.
* [ENHANCEMENT] Increase of rule_checker CLI usability.
* [CHANGE] Show special float values as gaps.
* [ENHANCEMENT] Made usage output more readable.
* [ENHANCEMENT] Increased resilience of the storage against data corruption.
* [ENHANCEMENT] Various improvements around chunk encoding.
* [ENHANCEMENT] Nicer formatting of target health table on /status.
* [CHANGE] Rename UNREACHABLE to UNHEALTHY, ALIVE to HEALTHY.
* [BUGFIX] Strip trailing slash in alertmanager URL.
* [BUGFIX] Avoid +InfYs and similar, just display +Inf.
* [BUGFIX] Fixed HTML-escaping at various places.
* [BUGFIX] Fixed special value handling in division and modulo of the query
  language.
* [BUGFIX] Fix embed-static.sh.
* [CLEANUP] Added initial HTTP API tests.
* [CLEANUP] Misc. other code cleanups.
* [MAINTENANCE] Updated vendored dependencies to their newest versions.

## 0.12.0 / 2015-03-04

* [CHANGE] Use client_golang v0.3.1. THIS CHANGES FINGERPRINTING AND INVALIDATES
  ALL PERSISTED FINGERPRINTS. You have to wipe your storage to use this or
  later versions. There is a version guard in place that will prevent you to
  run Prometheus with the stored data of an older Prometheus.
* [BUGFIX] The change above fixes a weakness in the fingerprinting algorithm.
* [ENHANCEMENT] The change above makes fingerprinting faster and less allocation
  intensive.
* [FEATURE] OR operator and vector matching options. See docs for details.
* [ENHANCEMENT] Scientific notation and special float values (Inf, NaN) now
  supported by the expression language.
* [CHANGE] Dockerfile makes Prometheus use the Docker volume to store data
  (rather than /tmp/metrics).
* [CHANGE] Makefile uses Go 1.4.2.

## 0.11.1 / 2015-02-27

* [BUGFIX] Make series maintenance complete again. (Ever since 0.9.0rc4,
  or commit 0851945, series would not be archived, chunk descriptors would
  not be evicted, and stale head chunks would never be closed. This happened
  due to accidental deletion of a line calling a (well tested :) function.
* [BUGFIX] Do not double count head chunks read from checkpoint on startup.
  Also fix a related but less severe bug in counting chunk descriptors.
* [BUGFIX] Check last time in head chunk for head chunk timeout, not first.
* [CHANGE] Update vendoring due to vendoring changes in client_golang.
* [CLEANUP] Code cleanups.
* [ENHANCEMENT] Limit the number of 'dirty' series counted during checkpointing.

## 0.11.0 / 2015-02-23

* [FEATURE] Introduce new metric type Histogram with server-side aggregation.
* [FEATURE] Add offset operator.
* [FEATURE] Add floor, ceil and round functions.
* [CHANGE] Change instance identifiers to be host:port.
* [CHANGE] Dependency management and vendoring changed/improved.
* [CHANGE] Flag name changes to create consistency between various Prometheus
  binaries.
* [CHANGE] Show unlimited number of metrics in autocomplete.
* [CHANGE] Add query timeout.
* [CHANGE] Remove labels on persist error counter.
* [ENHANCEMENT] Various performance improvements for sample ingestion.
* [ENHANCEMENT] Various Makefile improvements.
* [ENHANCEMENT] Various console template improvements, including
  proof-of-concept for federation via console templates.
* [ENHANCEMENT] Fix graph JS glitches and simplify graphing code.
* [ENHANCEMENT] Dramatically decrease resources for file embedding.
* [ENHANCEMENT] Crash recovery saves lost series data in 'orphaned' directory.
* [BUGFIX] Fix aggregation grouping key calculation.
* [BUGFIX] Fix Go download path for various architectures.
* [BUGFIX] Fixed the link of the Travis build status image.
* [BUGFIX] Fix Rickshaw/D3 version mismatch.
* [CLEANUP] Various code cleanups.

## 0.10.0 / 2015-01-26

* [CHANGE] More efficient JSON result format in query API. This requires
  up-to-date versions of PromDash and prometheus_cli, too.
* [ENHANCEMENT] Excluded non-minified Bootstrap assets and the Bootstrap maps
  from embedding into the binary. Those files are only used for debugging,
  and then you can use -web.use-local-assets. By including fewer files, the
  RAM usage during compilation is much more manageable.
* [ENHANCEMENT] Help link points to <https://prometheus.github.io> now.
* [FEATURE] Consoles for haproxy and cloudwatch.
* [BUGFIX] Several fixes to graphs in consoles.
* [CLEANUP] Removed a file size check that did not check anything.

## 0.9.0 / 2015-01-23

* [CHANGE] Reworked command line flags, now more consistent and taking into
  account needs of the new storage backend (see below).
* [CHANGE] Metric names are dropped after certain transformations.
* [CHANGE] Changed partitioning of summary metrics exported by Prometheus.
* [CHANGE] Got rid of Gerrit as a review tool.
* [CHANGE] 'Tabular' view now the default (rather than 'Graph') to avoid
  running very expensive queries accidentally.
* [CHANGE] On-disk format for stored samples changed. For upgrading, you have
  to nuke your old files completely. See "Complete rewrite of the storage
* [CHANGE] Removed 2nd argument from `delta`.
* [FEATURE] Added a `deriv` function.
* [FEATURE] Console templates.
* [FEATURE] Added `absent` function.
* [FEATURE] Allow omitting the metric name in queries.
* [BUGFIX] Removed all known race conditions.
* [BUGFIX] Metric mutations now handled correctly in all cases.
* [ENHANCEMENT] Proper double-start protection.
* [ENHANCEMENT] Complete rewrite of the storage layer. Benefits include:
  * Better query performance.
  * More samples in less RAM.
  * Better memory management.
  * Scales up to millions of time series and thousands of samples ingested
    per second.
  * Purging of obsolete samples much cleaner now, up to completely
    "forgetting" obsolete time series.
  * Proper instrumentation to diagnose the storage layer with... well...
    Prometheus.
  * Pure Go implementation, no need for cgo and shared C libraries anymore.
  * Better concurrency.
* [ENHANCEMENT] Copy-on-write semantics in the AST layer.
* [ENHANCEMENT] Switched from Go 1.3 to Go 1.4.
* [ENHANCEMENT] Vendored external dependencies with godeps.
* [ENHANCEMENT] Numerous Web UI improvements, moved to Bootstrap3 and
  Rickshaw 1.5.1.
* [ENHANCEMENT] Improved Docker integration.
* [ENHANCEMENT] Simplified the Makefile contraption.
* [CLEANUP] Put meta-data files into proper shape (LICENSE, README.md etc.)
* [CLEANUP] Removed all legitimate 'go vet' and 'golint' warnings.
* [CLEANUP] Removed dead code.

## 0.8.0 / 2014-09-04

* [ENHANCEMENT] Stagger scrapes to spread out load.
* [BUGFIX] Correctly quote HTTP Accept header.

## 0.7.0 / 2014-08-06

* [FEATURE] Added new functions: abs(), topk(), bottomk(), drop_common_labels().
* [FEATURE] Let console templates get graph links from expressions.
* [FEATURE] Allow console templates to dynamically include other templates.
* [FEATURE] Template consoles now have access to their URL.
* [BUGFIX] Fixed time() function to return evaluation time, not wallclock time.
* [BUGFIX] Fixed HTTP connection leak when targets returned a non-200 status.
* [BUGFIX] Fixed link to console templates in UI.
* [PERFORMANCE] Removed extra memory copies while scraping targets.
* [ENHANCEMENT] Switched from Go 1.2.1 to Go 1.3.
* [ENHANCEMENT] Made metrics exported by Prometheus itself more consistent.
* [ENHANCEMENT] Removed incremental backoffs for unhealthy targets.
* [ENHANCEMENT] Dockerfile also builds Prometheus support tools now.

## 0.6.0 / 2014-06-30

* [FEATURE] Added console and alert templates support, along with various template functions.
* [PERFORMANCE] Much faster and more memory-efficient flushing to disk.
* [ENHANCEMENT] Query results are now only logged when debugging.
* [ENHANCEMENT] Upgraded to new Prometheus client library for exposing metrics.
* [BUGFIX] Samples are now kept in memory until fully flushed to disk.
* [BUGFIX] Non-200 target scrapes are now treated as an error.
* [BUGFIX] Added installation step for missing dependency to Dockerfile.
* [BUGFIX] Removed broken and unused "User Dashboard" link.

## 0.5.0 / 2014-05-28

* [BUGFIX] Fixed next retrieval time display on status page.
* [BUGFIX] Updated some variable references in tools subdir.
* [FEATURE] Added support for scraping metrics via the new text format.
* [PERFORMANCE] Improved label matcher performance.
* [PERFORMANCE] Removed JSON indentation in query API, leading to smaller response sizes.
* [ENHANCEMENT] Added internal check to verify temporal order of streams.
* [ENHANCEMENT] Some internal refactorings.

## 0.4.0 / 2014-04-17

* [FEATURE] Vectors and scalars may now be reversed in binary operations (`<scalar> <binop> <vector>`).
* [FEATURE] It's possible to shutdown Prometheus via a `/-/quit` web endpoint now.
* [BUGFIX] Fix for a deadlock race condition in the memory storage.
* [BUGFIX] Mac OS X build fixed.
* [BUGFIX] Built from Go 1.2.1, which has internal fixes to race conditions in garbage collection handling.
* [ENHANCEMENT] Internal storage interface refactoring that allows building e.g. the `rule_checker` tool without LevelDB dynamic library dependencies.
* [ENHANCEMENT] Cleanups around shutdown handling.
* [PERFORMANCE] Preparations for better memory reuse during marshaling / unmarshaling.<|MERGE_RESOLUTION|>--- conflicted
+++ resolved
@@ -2,9 +2,6 @@
 
 ## unreleased
 
-<<<<<<< HEAD
-## 2.52.1 / 2024-05-29
-=======
 * [CHANGE] Rules: Execute 1 query instead of N (where N is the number of alerts within alert rule) when restoring alerts. #13980
 * [FEATURE] Rules: Add new option `query_offset` for each rule group via rule group configuration file and `rule_query_offset` as part of the global configuration to have more resilience for remote write delays. #14061
 * [ENHANCEMENT] Rules: Add `rule_group_last_restore_duration_seconds` to measure the time it takes to restore a rule group. #13974
@@ -13,8 +10,7 @@
 * [BUGFIX] OTLP: Don't generate target_info unless at least one identifying label is defined. #13991
 * [BUGFIX] OTLP: Don't generate target_info unless there are metrics. #13991
 
-## 2.52.0-rc.1 / 2024-05-03
->>>>>>> fe43be71
+## 2.52.1 / 2024-05-29
 
 * [BUGFIX] Linode SD: Fix partial fetch when discovery would return more than 500 elements. #14141
 
