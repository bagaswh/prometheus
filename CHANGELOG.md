--- conflicted
+++ resolved
@@ -1,4 +1,3 @@
-<<<<<<< HEAD
 ## 2.15.2 / 2020-01-06
 
 * [BUGFIX] TSDB: Fixed support for TSDB blocks built with Prometheus before 2.1.0. #6564
@@ -86,11 +85,10 @@
 * [BUGFIX] Only check last directory when discovering checkpoint number. #5756
 * [BUGFIX] Fix error propagation in WAL watcher helper functions. #5741
 * [BUGFIX] Correctly handle empty labels from alert templates. #5845
-=======
+
 ## 2.11.2 / 2019-08-14
 
 * [BUGFIX/SECURITY] Fix a Stored DOM XSS vulnerability with query history. #5888
->>>>>>> 343d8d75
 
 ## 2.11.1 / 2019-07-10
 
