--- conflicted
+++ resolved
@@ -61,14 +61,10 @@
   };
 
   componentDidMount(): void {
-<<<<<<< HEAD
-    this.$time = $(this.timeInputRef.current!);
-=======
     if (!this.timeInputRef.current) {
       return;
     }
     this.$time = $(this.timeInputRef.current);
->>>>>>> 983d2b36
 
     this.$time.datetimepicker({
       icons: {
