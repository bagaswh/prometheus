--- conflicted
+++ resolved
@@ -9,11 +9,7 @@
 }
 
 class MetricsExplorer extends Component<Props> {
-<<<<<<< HEAD
-  handleMetricClick = (query: string) => {
-=======
   handleMetricClick = (query: string): void => {
->>>>>>> 983d2b36
     this.props.insertAtCursor(query);
     this.props.updateShow(false);
   };
