{
  "name": "@prometheus-io/lezer-promql",
<<<<<<< HEAD
  "version": "0.39.2",
=======
  "version": "0.40.1",
>>>>>>> 4a609575
  "description": "lezer-based PromQL grammar",
  "main": "index.cjs",
  "type": "module",
  "exports": {
    "import": "./dist/index.es.js",
    "require": "./dist/index.cjs"
  },
  "module": "dist/index.es.js",
  "types": "dist/index.d.ts",
  "author": "Prometheus Authors <prometheus-developers@googlegroups.com>",
  "license": "Apache-2.0",
  "repository": {
    "type": "git",
    "url": "git+https://github.com/prometheus/prometheus.git"
  },
  "keywords": [
    "lezer",
    "promql"
  ],
  "bugs": {
    "url": "https://github.com/prometheus/prometheus/issues"
  },
  "homepage": "https://github.com/prometheus/prometheus/blob/main/web/ui/module/lezer-promql/README.md",
  "scripts": {
    "build": "bash ./build.sh",
    "lint": "echo 'nothing to do'",
    "test": "NODE_OPTIONS=--experimental-vm-modules jest"
  },
  "devDependencies": {
    "@lezer/generator": "^1.1.1",
    "@lezer/lr": "^1.2.3",
    "@lezer/highlight": "^1.1.2"
  },
  "peerDependencies": {
    "@lezer/lr": "^1.2.3",
    "@lezer/highlight": "^1.1.2"
  }
}<|MERGE_RESOLUTION|>--- conflicted
+++ resolved
@@ -1,10 +1,6 @@
 {
   "name": "@prometheus-io/lezer-promql",
-<<<<<<< HEAD
-  "version": "0.39.2",
-=======
   "version": "0.40.1",
->>>>>>> 4a609575
   "description": "lezer-based PromQL grammar",
   "main": "index.cjs",
   "type": "module",
