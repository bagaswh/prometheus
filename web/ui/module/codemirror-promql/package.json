--- conflicted
+++ resolved
@@ -40,12 +40,8 @@
     "@codemirror/view": "^6.22.1",
     "@lezer/common": "^1.2.1",
     "@lezer/highlight": "^1.2.0",
-<<<<<<< HEAD
-    "@lezer/lr": "^1.3.14",
+    "@lezer/lr": "^1.4.1",
     "eslint-plugin-prettier": "^5.1.3",
-=======
-    "@lezer/lr": "^1.4.1",
->>>>>>> 398f42de
     "isomorphic-fetch": "^3.0.0",
     "nock": "^13.5.4"
   },
