--- conflicted
+++ resolved
@@ -40,12 +40,8 @@
     "@codemirror/view": "^6.29.1",
     "@lezer/common": "^1.2.1",
     "@lezer/highlight": "^1.2.0",
-<<<<<<< HEAD
-    "@lezer/lr": "^1.4.1",
+    "@lezer/lr": "^1.4.2",
     "eslint-plugin-prettier": "^5.1.3",
-=======
-    "@lezer/lr": "^1.4.2",
->>>>>>> dcdd4880
     "isomorphic-fetch": "^3.0.0",
     "nock": "^13.5.4"
   },
